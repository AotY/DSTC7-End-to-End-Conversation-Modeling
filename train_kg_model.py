# -*- coding: utf-8 -*-
from __future__ import division
from __future__ import print_function

import os
import sys
import time
import math
import logging
import argparse

import numpy as np
import shutil

import torch
import torch.nn as nn
import torch.optim as optim

from misc.vocab import Vocab
from kg_model import KGModel
from misc.data_set import Dataset
from train_evaluate_opt import data_set_opt, model_opt, train_opt

program = os.path.basename(sys.argv[0])
logger = logging.getLogger(program)

logging.basicConfig(format='%(asctime)s: %(levelname)s: %(message)s')
logging.root.setLevel(level=logging.INFO)
logger.info("Running %s", ' '.join(sys.argv))

# get optional parameters
parser = argparse.ArgumentParser(description=program,
                                 formatter_class=argparse.ArgumentDefaultsHelpFormatter)
data_set_opt(parser)
model_opt(parser)
train_opt(parser)
opt = parser.parse_args()

# logger file
time_str = time.strftime('%Y-%m-%d_%H:%M')
opt.log_path = opt.log_path.format(opt.model_type, time_str)
logger.info('log_path: {}'.format(opt.log_path))

device = torch.device(opt.device)
logging.info("device: %s" % device)

logging.info("teacher_forcing_ratio: %f" % opt.teacher_forcing_ratio)

logger.info(opt.max_len)

if opt.seed:
    torch.manual_seed(opt.seed)


def train_epochs(model,
                 data_set,
                 optimizer,
                 criterion,
                 vocab):

    start = time.time()
    max_load = int(np.ceil(data_set.n_train / opt.batch_size))
    for epoch in range(opt.start_epoch, opt.epochs + 1):
        data_set.reset_data('train')
        log_loss_total = 0
        log_accuracy_total = 0
        for load in range(1, max_load + 1):
            # load data
            dialogue_encoder_inputs, dialogue_encoder_inputs_length, \
                dialogue_decoder_inputs, dialogue_decoder_targets, \
                conversation_texts, response_texts, \
                facts_inputs, facts_texts, history_inputs = data_set.load_data('train', opt.batch_size)

            # train and get cur loss
            loss, accuracy = train(model,
                                   history_inputs,
                                   dialogue_encoder_inputs,
                                   dialogue_encoder_inputs_length,
                                   dialogue_decoder_inputs,
                                   dialogue_decoder_targets,
                                   facts_inputs,
                                   optimizer,
                                   criterion,
                                   vocab)

            log_loss_total += float(loss)
            log_accuracy_total += accuracy
            if load % opt.log_interval == 0:
                log_loss_avg = log_loss_total / opt.log_interval
                log_accuracy_avg = log_accuracy_total / opt.log_interval
                logger_str = '\ntrain ------------> epoch: %d %s (%d %d%%) %.4f %.4f' % (epoch, timeSince(start, load / max_load),
                                                                                         load, load / max_load * 100, log_loss_avg,
                                                                                         log_accuracy_avg)
                logger.info(logger_str)
                save_logger(logger_str)
                log_loss_total = 0
                log_accuracy_total = 0

<<<<<<< HEAD
=======
        # evaluate
        evaluate_loss, evaluate_accuracy = evaluate(model=model,
                                                    data_set=data_set,
                                                    criterion=criterion)

        logger_str = '\nevaluate -------------> %.4f %.4f' % (
            evaluate_loss, evaluate_accuracy)
        logger.info(logger_str)
        save_logger(logger_str)

        # generate sentence
        decode(model, data_set, vocab)

>>>>>>> 78f78d48
        # save model of each epoch
        save_state = {
            'loss': log_loss_avg,
            'epoch': epoch,
            'state_dict': model.state_dict(),
            'optimizer': optimizer.optimizer.state_dict()
        }

        # save checkpoint, including epoch, seq2seq_mode.state_dict() and
        # optimizer.state_dict()
        save_checkpoint(state=save_state,
                        is_best=False,
                        filename=os.path.join(opt.model_save_path, 'checkpoint.epoch-%d_{}.pth' % (epoch, opt.model_type)))

        # evaluate
        evaluate_loss, evaluate_accuracy = evaluate(model=model,
                                                    data_set=data_set,
                                                    criterion=criterion)

        logger_str = '\nevaluate -------------> %.4f %.4f' % (
            evaluate_loss, evaluate_accuracy)
        logger.info(logger_str)
        save_logger(logger_str)

        # generate sentence
        generate(model, data_set, vocab)
''' start traing '''


def train(model,
          history_inputs,
          dialogue_encoder_inputs,
          dialogue_encoder_inputs_length,
          dialogue_decoder_inputs,
          dialogue_decoder_targets,
          facts_inputs,
          optimizer,
          criterion,
          vocab):

    # Turn on training mode which enables dropout.
    model.train()

    # [max_len, batch_size, vocab_size]
    dialogue_decoder_outputs = model(
        history_inputs,
        dialogue_encoder_inputs,
        dialogue_encoder_inputs_length,
        dialogue_decoder_inputs,
        facts_inputs,
        opt.batch_size,
        opt.max_len,
        opt.teacher_forcing_ratio
    )

    optimizer.zero_grad()

    loss=0

    # dialogue_decoder_outputs -> [max_length, batch_size, vocab_sizes]
    dialogue_decoder_outputs_argmax=torch.argmax(dialogue_decoder_outputs, dim=2)
    accuracy=compute_accuracy(dialogue_decoder_outputs_argmax, dialogue_decoder_targets)

    # reshape to [max_seq * batch_size, decoder_vocab_size]
    dialogue_decoder_outputs = dialogue_decoder_outputs.view(-1, dialogue_decoder_outputs.shape[-1])

    # , dialogue_decoder_targets.shape[1])
    dialogue_decoder_targets=dialogue_decoder_targets.view(-1)

    # compute loss
    loss=criterion(dialogue_decoder_outputs, dialogue_decoder_targets)

    # backward
    loss.backward()

    # optimizer
    optimizer.step()

    return loss.item(), accuracy

'''
evaluate model.
'''


def evaluate(model,
             data_set,
             criterion):

    # Turn on evaluation mode which disables dropout.
    model.eval()
    loss_total=0
    accuracy_total=0
    max_load=int(np.ceil(data_set.n_eval / opt.batch_size))
    data_set.reset_data('eval')
    with torch.no_grad():
        for load in range(1, max_load + 1):
            # load data
            dialogue_encoder_inputs, dialogue_encoder_inputs_length, \
                dialogue_decoder_inputs, dialogue_decoder_targets, \
                conversation_texts, response_texts, \
                facts_inputs, facts_texts, history_inputs = data_set.load_data('eval', opt.batch_size)

            # train and get cur loss
            dialogue_decoder_input = torch.ones((1, opt.batch_size), dtype=torch.long, device=device) * vocab.sosid
            dialogue_decoder_outputs=model.evaluate(
                history_inputs,
                dialogue_encoder_inputs,
                dialogue_encoder_inputs_length,
                dialogue_decoder_input,
                facts_inputs,
                opt.max_len,
                opt.batch_size
            )

            # dialogue_decoder_outputs -> [max_length, batch_size, vocab_sizes]
            dialogue_decoder_outputs_argmax=torch.argmax(dialogue_decoder_outputs, dim=2)
            accuracy=compute_accuracy(dialogue_decoder_outputs_argmax, dialogue_decoder_targets)

            #  Compute loss
            dialogue_decoder_outputs=dialogue_decoder_outputs.view(-1, dialogue_decoder_outputs.shape[-1])
            dialogue_decoder_targets=dialogue_decoder_targets.view(-1)

            loss=criterion(dialogue_decoder_outputs,
                             dialogue_decoder_targets)

            loss_total += loss.item()
            accuracy_total += accuracy

    return loss_total / max_load, accuracy_total / max_load


def decode(model, data_set, vocab):
    # Turn on evaluation mode which disables dropout.
    model.eval()
    max_load=int(np.ceil(data_set.n_eval / opt.batch_size))
    data_set.reset_data('eval')
    with torch.no_grad():
        for load in range(1, max_load + 1):
            # load data
            dialogue_encoder_inputs, dialogue_encoder_inputs_length, \
                dialogue_decoder_inputs, dialogue_decoder_targets, \
                conversation_texts, response_texts, \
                facts_inputs, facts_texts, history_inputs = data_set.load_data('eval', opt.batch_size)

            # train and get cur loss
            # greedy: [batch_size, max_len]
            # beam_search: [batch_sizes, best_n, len]
            dialogue_decoder_input = torch.ones((1, opt.batch_size), dtype=torch.long, device=device) * vocab.sosid
<<<<<<< HEAD
            batch_utterances=model.generate(
                history_inputs,
=======
            batch_utterances=model.decode(
>>>>>>> 78f78d48
                dialogue_encoder_inputs,  # LongTensor
                dialogue_encoder_inputs_length,
                dialogue_decoder_input,
                facts_inputs,
                opt.decode_type,
                opt.max_len,
                vocab.eosid,
                opt.batch_size,
                opt.beam_width,
                opt.best_n)

            # generate sentence, and save to file
            # [max_length, batch_size]
            batch_texts=data_set.generating_texts(batch_utterances,
                                                   opt.batch_size,
                                                   opt.decode_type)

            # save sentences
            data_set.save_generated_texts(conversation_texts,
                                         response_texts,
                                         batch_texts,
                                         os.path.join(opt.save_path, '%s_generated_texts_%s_%s.txt' % (opt.model_type, opt.dialogue_decode_type, time_str)),
                                         opt.dialogue_decode_type)



def compute_accuracy(dialogue_decoder_outputs_argmax, dialogue_decoder_targets):
    """
    dialogue_decoder_targets: [seq_len, batch_size]
    """
    #  print('---------------------->\n')
    #  print(dialogue_decoder_outputs_argmax)
    #  print(dialogue_decoder_targets)

    match_tensor=(dialogue_decoder_outputs_argmax == dialogue_decoder_targets).long()
    dialogue_decoder_mask=(dialogue_decoder_targets != 0).long()

    accuracy_tensor=match_tensor * dialogue_decoder_mask

    accuracy=float(torch.sum(accuracy_tensor)) / \
        float(torch.sum(dialogue_decoder_mask))

    return accuracy


''' save log to file '''


def save_logger(logger_str):
    with open(opt.log_path, 'a', encoding='utf-8') as f:
        f.write(logger_str)

def build_optim(model):
    optimizer=optim.Adam(model.parameters(),
                           lr=opt.lr,
                           betas=(0.9, 0.999))

    return optimizer


def build_criterion(padid):
    # The negative log likelihood loss. It is useful to train a classification problem with `C` classes.
    criterion=nn.NLLLoss(reduction='elementwise_mean',
                           ignore_index=padid)

    return criterion


def build_model(vocab_size, padid):
    logger.info('Building model...')

    model=KGModel(
                opt.model_type,
                vocab_size,
                opt.embedding_size,
                opt.hidden_size,
                opt.num_layers,
                opt.bidirectional,
				opt.turn_num,
				opt.turn_type,
				decoder_type,
                opt.attn_type,
                opt.dropout,
                padid,
                opt.tied,
                device
        )

    model=model.to(device)

    print(model)
    return model


def save_checkpoint(state, is_best, filename):
    '''
    Saving a model in pytorch.
    :param state: is a dict object, including epoch, optimizer, model etc.
    :param is_best: whether is the best model.
    :param filename: save filename.
    :return:
    '''
    save_path=os.path.join(opt.model_save_path, filename)
    torch.save(state, filename)
    if is_best:
        shutil.copy(filename, 'model_best_{}.pth' % opt.model_type)

def load_pre_trained_embedding(vocab_size, padid, fixed=True):
    ''' embedding for encoder and decoder '''
    embedding = nn.Embedding(vocab_size,
                             opt.embedding_size,
                             padding_idx=padid)

    ''' load pretrained_weight'''
    if opt.pre_trained_embedding:
        pre_trained_embedding = opt.pre_trained_embedding.format(opt.model_type)
        pre_trained_weight = torch.from_numpy(np.load(pre_trained_embedding))
        embedding.weight.data.copy_(pre_trained_weight)
        if fixed:
            embedding.weight.requires_grad = False

    embedding.to(device=device)
    return embedding

def load_checkpoint(filename):
    checkpoint=torch.load(filename)
    return checkpoint

def asMinutes(s):
    m=math.floor(s / 60)
    s -= m * 60
    return '%dm %ds' % (m, s)


def timeSince(since, percent):
    now=time.time()
    s=now - since
    es=s / (percent)
    rs=es - s
    return '%s (- %s)' % (asMinutes(s), asMinutes(rs))


if __name__ == '__main__':
    # Load checkpoint if we resume from a previous training.
    if opt.checkpoint:
        logger.info('Loading checkpoint from: %s' % opt.checkpoint)
        checkpoint=load_checkpoint(filename=opt.checkpoint)
    else:
        checkpoint=None

    vocab=Vocab()
    vocab.load(opt.vocab_path.format(opt.model_type))
    vocab_size=vocab.get_vocab_size()
    logger.info("vocab_size -----------------> %d" % vocab_size)

    data_set=Dataset(
                    opt.model_type,
                    opt.pair_path,
                    opt.max_len,
                    opt.min_len,
                    opt.fact_max_len,
                    opt.fact_topk,
                    vocab,
                    opt.save_path,
                    opt.turn_num,
                    opt.turn_type,
                    opt.eval_split,  # how many hold out as eval data
                    device,
                    logger)

    if opt.model_type == 'kg':
        """ computing similarity between conversation and fact """
        embedding = load_pre_trained_embedding(vocab_size, vocab.padid)
        filename = os.path.join(opt.save_path, 'topk_facts_embedded.pkl')
        data_set.computing_similarity_facts_offline(opt.embedding_size,
                                                    embedding,
                                                    opt.fact_topk,
                                                    filename)
    model=build_model(vocab_size, vocab.padid)

    # Build optimizer.
    optimizer=build_optim(model)

    criterion=build_criterion(vocab.padid)

    '''if load checkpoint'''
    if checkpoint:
        model.load_state_dict(checkpoint['state_dict'])
        optimizer.optimizer.load_state_dict(checkpoint['optimizer'])
        opt.start_epoch=checkpoint['epoch'] + 1
        loss=checkpoint['loss']
        logger_str='\nevaluate ---------------------------------> %.4f' % loss

    if opt.task == 'train':
        train_epochs(model=model,
                     data_set=data_set,
                     optimizer=optimizer,
                     criterion=criterion,
                     vocab=vocab)
    elif opt.task == 'eval':
        evaluate(model,
                data_set,
                criterion)
    elif opt.task == 'generate':
        decode(model, data_set, vocab)
    else:
        raise ValueError(
            "task must be train or eval, no %s " % opt.task)<|MERGE_RESOLUTION|>--- conflicted
+++ resolved
@@ -96,22 +96,6 @@
                 log_loss_total = 0
                 log_accuracy_total = 0
 
-<<<<<<< HEAD
-=======
-        # evaluate
-        evaluate_loss, evaluate_accuracy = evaluate(model=model,
-                                                    data_set=data_set,
-                                                    criterion=criterion)
-
-        logger_str = '\nevaluate -------------> %.4f %.4f' % (
-            evaluate_loss, evaluate_accuracy)
-        logger.info(logger_str)
-        save_logger(logger_str)
-
-        # generate sentence
-        decode(model, data_set, vocab)
-
->>>>>>> 78f78d48
         # save model of each epoch
         save_state = {
             'loss': log_loss_avg,
@@ -137,9 +121,9 @@
         save_logger(logger_str)
 
         # generate sentence
-        generate(model, data_set, vocab)
+        decode(model, data_set, vocab)
+
 ''' start traing '''
-
 
 def train(model,
           history_inputs,
@@ -261,12 +245,8 @@
             # greedy: [batch_size, max_len]
             # beam_search: [batch_sizes, best_n, len]
             dialogue_decoder_input = torch.ones((1, opt.batch_size), dtype=torch.long, device=device) * vocab.sosid
-<<<<<<< HEAD
-            batch_utterances=model.generate(
+            batch_utterances=model.decode(
                 history_inputs,
-=======
-            batch_utterances=model.decode(
->>>>>>> 78f78d48
                 dialogue_encoder_inputs,  # LongTensor
                 dialogue_encoder_inputs_length,
                 dialogue_decoder_input,
@@ -347,7 +327,7 @@
                 opt.bidirectional,
 				opt.turn_num,
 				opt.turn_type,
-				decoder_type,
+				opt.decoder_type,
                 opt.attn_type,
                 opt.dropout,
                 padid,
