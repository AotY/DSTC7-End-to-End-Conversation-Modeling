--- conflicted
+++ resolved
@@ -151,7 +151,7 @@
     model.train()
 
     # [max_len, batch_size, vocab_size]
-    dialogue_decoder_outputs = model(
+    decoder_outputs = model(
         h_encoder_inputs,
         c_encoder_inputs,
         c_encoder_inputs_length,
@@ -166,18 +166,18 @@
 
     loss=0
 
-    # dialogue_decoder_outputs -> [max_length, batch_size, vocab_sizes]
-    decoder_outputs_argmax=torch.argmax(dialogue_decoder_outputs, dim=2)
+    # decoder_outputs -> [max_length, batch_size, vocab_sizes]
+    decoder_outputs_argmax=torch.argmax(decoder_outputs, dim=2)
     accuracy=compute_accuracy(decoder_outputs_argmax, decoder_targets)
 
     # reshape to [max_seq * batch_size, decoder_vocab_size]
-    dialogue_decoder_outputs = dialogue_decoder_outputs.view(-1, dialogue_decoder_outputs.shape[-1])
+    decoder_outputs = decoder_outputs.view(-1, decoder_outputs.shape[-1])
 
     # , decoder_targets.shape[1])
     decoder_targets=decoder_targets.view(-1)
 
     # compute loss
-    loss=criterion(dialogue_decoder_outputs, decoder_targets)
+    loss=criterion(decoder_outputs, decoder_targets)
 
     # backward
     loss.backward()
@@ -212,7 +212,7 @@
 
             # train and get cur loss
             decoder_input = torch.ones((1, opt.batch_size), dtype=torch.long, device=device) * vocab.sosid
-            dialogue_decoder_outputs=model.evaluate(
+            decoder_outputs=model.evaluate(
                 h_encoder_inputs,
                 c_encoder_inputs,
                 c_encoder_inputs_length,
@@ -222,15 +222,15 @@
                 opt.batch_size
             )
 
-            # dialogue_decoder_outputs -> [max_length, batch_size, vocab_sizes]
-            decoder_outputs_argmax=torch.argmax(dialogue_decoder_outputs, dim=2)
+            # decoder_outputs -> [max_length, batch_size, vocab_sizes]
+            decoder_outputs_argmax=torch.argmax(decoder_outputs, dim=2)
             accuracy=compute_accuracy(decoder_outputs_argmax, decoder_targets)
 
             #  Compute loss
-            dialogue_decoder_outputs=dialogue_decoder_outputs.view(-1, dialogue_decoder_outputs.shape[-1])
+            decoder_outputs=decoder_outputs.view(-1, decoder_outputs.shape[-1])
             decoder_targets=decoder_targets.view(-1)
 
-            loss=criterion(dialogue_decoder_outputs,
+            loss=criterion(decoder_outputs,
                              decoder_targets)
 
             loss_total += loss.item()
@@ -293,12 +293,11 @@
     #  print(decoder_targets)
 
     match_tensor = (decoder_outputs_argmax == decoder_targets).long()
-    dialogue_decoder_mask=(decoder_targets != 0).long()
-
-    accuracy_tensor=match_tensor * dialogue_decoder_mask
-
-    accuracy=float(torch.sum(accuracy_tensor)) / \
-        float(torch.sum(dialogue_decoder_mask))
+    decoder_mask=(decoder_targets != 0).long()
+
+    accuracy_tensor=match_tensor * decoder_mask
+
+    accuracy = float(torch.sum(accuracy_tensor)) / float(torch.sum(decoder_mask))
 
     return accuracy
 
@@ -360,8 +359,8 @@
                 opt.c_max_len,
                 opt.r_max_len,
                 opt.min_len,
-                opt.fact_max_len,
-                opt.fact_topk,
+                opt.f_max_len,
+                opt.f_topk,
                 vocab,
                 opt.save_path,
                 opt.turn_num,
@@ -440,7 +439,7 @@
         filename = os.path.join(opt.save_path, 'topk_facts_embedded.pkl')
         dataset.computing_similarity_facts_offline(opt.embedding_size,
                                                     embedding,
-                                                    opt.fact_topk,
+                                                    opt.f_topk,
                                                     filename)
     model=build_model(vocab_size, vocab.padid)
 
@@ -468,13 +467,8 @@
         evaluate(model,
                 dataset,
                 criterion)
-<<<<<<< HEAD
-    elif opt.task == 'generate':
-        decode(model, dataset, vocab)
-=======
     elif opt.task == 'decode':
         decode(model, data_set, vocab)
->>>>>>> 9e188537
     else:
         raise ValueError(
             "task must be train or eval, no %s " % opt.task)