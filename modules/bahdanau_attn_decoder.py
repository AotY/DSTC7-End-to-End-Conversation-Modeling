#! /usr/bin/env python
# -*- coding: utf-8 -*-
# Copyright © 2018 LeonTao
#
# Distributed under terms of the MIT license.

"""
BahdanauAttnDecoder
"""
import torch
import torch.nn as nn
import torch.nn.functional as F

from modules.global_attn import GlobalAttn
from modules.utils import init_gru_orth, init_linear_wt, init_wt_normal

class BahdanauAttnDecoder(nn.Module):
    def __init__(self,
                 vocab_size,
                 embedding_size,
                 hidden_size,
                 num_layers,
                 dropout,
                 padding_idx,
                 tied,
                 attn_type='concat',
                 device='cuda'):

        super(BahdanauAttnDecoder, self).__init__()

        self.vocab_size = vocab_size
        self.embedding_size = embedding_size
        self.hidden_size = hidden_size
        self.num_layers = num_layers
        self.padding_idx = padding_idx

        # embedding
        self.embedding = nn.Embedding(
            self.vocab_size,
            self.embedding_size,
            self.padding_idx
        )

        # dropout
        self.dropout = nn.Dropout(dropout)

        # attn
<<<<<<< HEAD
        self.attn = GlobalAttn(attn_type, hidden_size)
=======
        self.attn = GlobalAttn(attn_type,
                               hidden_size,
                               device)

        # hidden_size -> embedding_size, for attn
        if self.hidden_size != self.embedding_size:
            self.hidden_embedded_linear = nn.Linear(self.hidden_size, self.embedding_size)
>>>>>>> b327d3b8

        # rnn, * 2 because using concat
        self.rnn = nn.GRU(
            hidden_size + embedding_size,
            hidden_size,
            num_layers,
            dropout=dropout
        )
        init_gru_orth(self.rnn)
        # linear
        self.linear = nn.Linear(self.hidden_size,
                                self.vocab_size)

        if tied and embedding_size == hidden_size:
            self.linear.weight = self.embedding.weight

        # log softmax
        self.softmax = nn.LogSoftmax(dim=2)

    def forward(self, input, hidden_state, c_encoder_outputs, h_encoder_outputs=None):
        '''
        Args:
            input: [1, batch_size]  LongTensor
            hidden_state: [num_layers, batch_size, hidden_size]
            c_encoder_outputs: [max_len, batch_size, hidden_size]

        return:
            output: [seq_len, batch, hidden_size] [1, batch_size, hidden_size]
        '''

        # embedded
        embedded = self.embedding(input)  # [1, batch_size, embedding_size]
        embedded = self.dropout(embedded)
        #  print(embedded.shape)

        # attn_weights
        attn_weights = self.attn(hidden_state[-1], c_encoder_outputs)
<<<<<<< HEAD
        #  print(attn_weights.shape)
        #  print(c_encoder_outputs.shape)
=======
        attn_weights = attn_weights.unsqueeze(1)  # [batch_size, 1, max_len]
>>>>>>> b327d3b8
        context = attn_weights.bmm(c_encoder_outputs.transpose(0, 1))
        context = context.transpose(0, 1) #[1, batch_size, hidden_size]

        # Combine embedded input word and attened context, run through RNN
        rnn_input = torch.cat((embedded, context), dim=2)

        # rnn
        output, hidden_state = self.rnn(rnn_input, hidden_state)

        # linear
        output = self.linear(output)

        # softmax
        output = self.softmax(output)

        return output, hidden_state, attn_weights<|MERGE_RESOLUTION|>--- conflicted
+++ resolved
@@ -45,17 +45,7 @@
         self.dropout = nn.Dropout(dropout)
 
         # attn
-<<<<<<< HEAD
         self.attn = GlobalAttn(attn_type, hidden_size)
-=======
-        self.attn = GlobalAttn(attn_type,
-                               hidden_size,
-                               device)
-
-        # hidden_size -> embedding_size, for attn
-        if self.hidden_size != self.embedding_size:
-            self.hidden_embedded_linear = nn.Linear(self.hidden_size, self.embedding_size)
->>>>>>> b327d3b8
 
         # rnn, * 2 because using concat
         self.rnn = nn.GRU(
@@ -92,13 +82,7 @@
         #  print(embedded.shape)
 
         # attn_weights
-        attn_weights = self.attn(hidden_state[-1], c_encoder_outputs)
-<<<<<<< HEAD
-        #  print(attn_weights.shape)
-        #  print(c_encoder_outputs.shape)
-=======
-        attn_weights = attn_weights.unsqueeze(1)  # [batch_size, 1, max_len]
->>>>>>> b327d3b8
+        attn_weights = self.attn(hidden_state[-1], c_encoder_outputs)  # [batch_size, 1, max_len]
         context = attn_weights.bmm(c_encoder_outputs.transpose(0, 1))
         context = context.transpose(0, 1) #[1, batch_size, hidden_size]
 
