--- conflicted
+++ resolved
@@ -154,11 +154,7 @@
         """
 
         # one step decoder_output
-<<<<<<< HEAD
         if decoder_output.dim() == 2:
-=======
-        if decoder_output.dim == 2:
->>>>>>> 4238deb9
             one_step = True
             # insert one dimension
             decoder_output = decoder_output.unsqueeze(1)
