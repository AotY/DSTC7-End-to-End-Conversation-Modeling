#! /usr/bin/env python
# -*- coding: utf-8 -*-
# Copyright © 2018 LeonTao
#
# Distributed under terms of the MIT license.

"""
https://github.com/IBM/pytorch-seq2seq/blob/master/seq2seq/models/attention.py
"""

import torch
import torch.nn as nn

from modules.utils import sequence_mask
from modules.utils import init_linear_wt


class Attention(nn.Module):
    r"""
    Applies an attention mechanism on the output features from the decoder.
    .. math::
            \begin{array}{ll}
            x = encoder_outputs * output \\
            attn = exp(x_i) / sum_j exp(x_j) \\
            output = \tanh(w * (attn * encoder_outputs) + b * output)
            \end{array}
    Args:
        hidden_size(int): The number of expected features in the output
    Inputs: output, encoder_outputs
        - **output** (batch, output_len, dimensions): tensor containing the output features from the decoder.
        - **encoder_outputs** (batch, input_len, dimensions): tensor containing features of the encoded input sequence.
    Outputs: output, attn
        - **output** (batch, output_len, dimensions): tensor containing the attended output features from the decoder.
        - **attn** (batch, output_len, input_len): tensor containing attention weights.
    Attributes:
        linear_out (torch.nn.Linear): applies a linear transformation to the incoming data: :math:`y = Ax + b`.
        mask (torch.Tensor, optional): applies a :math:`-inf` to the indices specified in the `Tensor`.
    Examples::
    """

    def __init__(self, hidden_size):
        super(Attention, self).__init__()
        self.linear_out = nn.Linear(hidden_size * 2, hidden_size)
        init_linear_wt(self.linear_out)

    def forward(self, output, encoder_outputs, lengths=None):
        """
        output: maybe [r_len, batch_size, hidden_size] or [1, batch_size, hidden_size]
        encoder_outputs: [c_len, batch_size, hidden_size]
        """

        output_len, batch_size, hidden_size = output.shape
        input_size = encoder_outputs.size(0)

        # (batch, out_len, hidden_size) * (batch, hidden_size, in_len) -> (batch, out_len, in_len)
        attn = torch.bmm(output.transpose(0, 1), encoder_outputs.permute(1, 2, 0))

        if lengths is not None:
            mask = sequence_mask(lengths, max_len=attn.size(-1)) # mask: [batch_size, in_len]
<<<<<<< HEAD
            mask = mask.unsqueeze(1).expanded(1, output_len, 1).contiguous()  # Make it broadcastable.
=======
            mask = mask.unsqueeze(1).repeat(1, output_len, 1)  # Make it broadcastable.
>>>>>>> 473472ad
            attn.data.masked_fill_(1 - mask, -float('inf'))

        # [batch, out_len, in_len]
        attn = torch.softmax(attn.view(-1, input_size), dim=1).view(batch_size, -1, input_size)

        # (batch, out_len, in_len) * (batch, in_len, hidden_size) -> (batch, out_len, hidden_size)
        mix = torch.bmm(attn, encoder_outputs.transpose(0, 1))
        mix = mix.transpose(0, 1) #[out_len, batch_size, hidden_size]

        # concat -> (out_len, batch_size, 2 * hidden_size)
        combined = torch.cat((mix, output), dim=2)

        # context -> (batch, out_len, hidden_size)
        context = torch.tanh(self.linear_out(combined.view(-1, 2 * hidden_size))).view(-1, batch_size, hidden_size)

        return context, attn<|MERGE_RESOLUTION|>--- conflicted
+++ resolved
@@ -57,11 +57,7 @@
 
         if lengths is not None:
             mask = sequence_mask(lengths, max_len=attn.size(-1)) # mask: [batch_size, in_len]
-<<<<<<< HEAD
-            mask = mask.unsqueeze(1).expanded(1, output_len, 1).contiguous()  # Make it broadcastable.
-=======
-            mask = mask.unsqueeze(1).repeat(1, output_len, 1)  # Make it broadcastable.
->>>>>>> 473472ad
+            mask = mask.unsqueeze(1).repeat(1, output_len, 1).contiguous()  # Make it broadcastable.
             attn.data.masked_fill_(1 - mask, -float('inf'))
 
         # [batch, out_len, in_len]
