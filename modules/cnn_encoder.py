#! /usr/bin/env python
# -*- coding: utf-8 -*-
# Copyright © 2018 LeonTao
#
# Distributed under terms of the MIT license.

"""
Implementation of "Convolutional Sequence to Sequence Learning"
https://github.com/OpenNMT/OpenNMT-py/blob/master/onmt/encoders/cnn_encoder.py
"""

import torch
import torch.nn as nn

from modules.cnn_factory import shape_transform, StackedCNN

SCALE_WEIGHT = 0.5 ** 0.5


class CNNEncoder(nn.Module):
    """
    Encoder built on CNN based on
    :cite:`DBLP:journals/corr/GehringAGYD17`.
    """

    def __init__(self,
                 config,
                 embedding):
        super(CNNEncoder, self).__init__()

        self.embedding = embedding
        self.embedding_size = embedding.embedding_dim

        self.linear = nn.Linear(self.embedding_size, config.hidden_size)

        self.cnn = StackedCNN(
            config.encoder_num_layers,
            config.hidden_size,
            config.cnn_kernel_width,
            config.dropout
        )

    def forward(self, input, lengths=None, hidden=None):
        """
        Args:
            input: [max_len, batch_size, n_feat]
            lengths: [batch_size]
        return:

        """
        embedded = self.embedding(input)
        # s_len, batch, emb_dim = embedded.size()

        # [batch_size, max_len, embedding_size]
        embedded = embedded.transpose(0, 1).contiguous()
        # [batch_size * max_len, embedding_size]
        embedded_reshape = embedded.view(
            embedded.size(0) * embedded.size(1), -1)
        # [batch_size * max_len, hidden_size]
        embedded_remap = self.linear(embedded_reshape)
        # [batch_size, max_len, hidden_size]
        embedded_remap = embedded_remap.view(
            embedded.size(0), embedded.size(1), -1)

        # [batch_size, hidden_size, max_len, 1]
        embedded_remap = shape_transform(embedded_remap)

        # []
        output = self.cnn(embedded_remap)

<<<<<<< HEAD
        #  print('embedded_remap: ', embedded_remap.shape)
        #  print('cnn: ', output.shape)
        #[hidden_size, batch_size, max_len]
        #[hidden_size, batch_size, max_len]
=======
        print('embedded_remap: ', embedded_remap.shape)
        print('output: ', output.shape)
        # [hidden_size, batch_size, max_len]
        # []
>>>>>>> 1d9b4e1e
        return embedded_remap.squeeze(3).transpose(0, 1).contiguous(), \
            output.squeeze(3).transpose(0, 1).contiguous(), \
            lengths<|MERGE_RESOLUTION|>--- conflicted
+++ resolved
@@ -65,20 +65,14 @@
         # [batch_size, hidden_size, max_len, 1]
         embedded_remap = shape_transform(embedded_remap)
 
-        # []
+        # [batch_size, hidden_size, max_len, 1]
         output = self.cnn(embedded_remap)
 
-<<<<<<< HEAD
         #  print('embedded_remap: ', embedded_remap.shape)
-        #  print('cnn: ', output.shape)
+        #  print('output: ', output.shape)
+
         #[hidden_size, batch_size, max_len]
         #[hidden_size, batch_size, max_len]
-=======
-        print('embedded_remap: ', embedded_remap.shape)
-        print('output: ', output.shape)
-        # [hidden_size, batch_size, max_len]
-        # []
->>>>>>> 1d9b4e1e
         return embedded_remap.squeeze(3).transpose(0, 1).contiguous(), \
             output.squeeze(3).transpose(0, 1).contiguous(), \
             lengths