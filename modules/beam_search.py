--- conflicted
+++ resolved
@@ -98,7 +98,6 @@
         init_node = BeamNode(None, init_decoder_hidden_state,
                              init_decoder_input, 0, 1)
 
-<<<<<<< HEAD
         node_queue = PriorityQueue(max_queue_size)
 
         # start the queue
@@ -109,26 +108,16 @@
         # start beam search
         while True:
             # give up, when decoding takes too long
-            if q_size >= max_queue_size:
+            if q_size >= self.max_queue_size or node_queue.qsize() == 0:
                 break
-=======
-            # start beam search
-            while True:
-                # give up, when decoding takes too long
-                if q_size >= self.max_queue_size or node_queue.qsize() == 0:
-                    break
-
-                # fetch the best node
-                try:
-                    cur_score, cur_node = node_queue.get()
-                except TypeError as e:
-                    print('cur_score: %d' % cur_score)
-                    print(cur_score)
-                    continue
->>>>>>> 8d2f4cd0
 
             # fetch the best node
-            cur_score, cur_node = node_queue.get()
+            try:
+                cur_score, cur_node = node_queue.get()
+            except TypeError as e:
+                print('cur_score: %d' % cur_score)
+                print(cur_score)
+                continue
 
             cur_decoder_input = cur_node.decoder_input
             cur_decoder_hidden_state = cur_node.hidden_state
