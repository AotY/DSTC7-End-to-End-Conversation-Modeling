--- conflicted
+++ resolved
@@ -142,89 +142,64 @@
 
         conv2d1_output = self.conv2d1(embedded)  # [batch_size, 512, 33, 1]
         conv2d1_output = F.relu(conv2d1_output)
-<<<<<<< HEAD
         conv2d1_output = self.maxpool3(
             conv2d1_output)  # [batch_size, 512, 31, 1]
         print('conv2d1_output: ', conv2d1_output.shape)
-=======
         conv2d1_output = self.maxpool3(conv2d1_output) # [batch_size, 512, 31, 1]
         #  print('conv2d1_output: ', conv2d1_output.shape)
->>>>>>> 7bdf3759
 
         conv2d2_input = conv2d1_output.transpose(
             1, 3)  # [batch_size, 1, 31, 512]
         conv2d2_output = self.conv2d2(
             conv2d2_input)  # [batch_size, 256, 29, 1]
         conv2d2_output = F.relu(conv2d2_output)
-<<<<<<< HEAD
         conv2d2_output = self.maxpool3(
             conv2d2_output)  # [batch_size, 256, 27, 1]
         print('conv2d2_output: ', conv2d2_output.shape)
-=======
         conv2d2_output = self.maxpool3(conv2d2_output) # [batch_size, 256, 27, 1]
         #  print('conv2d2_output: ', conv2d2_output.shape)
->>>>>>> 7bdf3759
 
         conv2d3_input = conv2d2_output.transpose(
             1, 3)  # [batch_size, 1, 27, 256]
         conv2d3_output = self.conv2d3(
             conv2d3_input)  # [batch_size, 128, 24, 1]
         conv2d3_output = F.relu(conv2d3_output)
-<<<<<<< HEAD
         conv2d3_output = self.maxpool4(
             conv2d3_output)  # [batch_size, 128, 21, 1]
         print('conv2d3_output: ', conv2d3_output.shape)
-=======
+        
         conv2d3_output = self.maxpool4(conv2d3_output) # [batch_size, 128, 21, 1]
         #  print('conv2d3_output: ', conv2d3_output.shape)
->>>>>>> 7bdf3759
 
         conv2d4_input = conv2d3_output.transpose(
             1, 3)  # [batch_size, 1, 21, 128]
         conv2d4_output = self.conv2d4(
             conv2d4_input)  # [batch_size, 256, 18, 1]
         conv2d4_output = F.relu(conv2d4_output)
-<<<<<<< HEAD
         conv2d4_output = self.maxpool4(
             conv2d4_output)  # [batch_size, 256, 15, 1]
         print('conv2d4_output: ', conv2d4_output.shape)
-=======
         conv2d4_output = self.maxpool4(conv2d4_output) # [batch_size, 256, 15, 1]
         #  print('conv2d4_output: ', conv2d4_output.shape)
->>>>>>> 7bdf3759
 
         conv2d5_input = conv2d4_output.transpose(
             1, 3)  # [batch_size, 1, 15, 256]
         conv2d5_output = self.conv2d5(
             conv2d5_input)  # [batch_size, 512, 11, 1]
         conv2d5_output = F.relu(conv2d5_output)
-<<<<<<< HEAD
         conv2d5_output = self.maxpool4(
             conv2d5_output)  # [batch_size, 512, 8, 1]
         print('conv2d5_output: ', conv2d5_output.shape)
-=======
         conv2d5_output = self.maxpool4(conv2d5_output) # [batch_size, 512, 8, 1]
         #  print('conv2d5_output: ', conv2d5_output.shape)
->>>>>>> 7bdf3759
 
         conv2d6_input = conv2d5_output.transpose(
             1, 3)  # [batch_size, 1, 8, 512]
         conv2d6_output = self.conv2d6(
             conv2d6_input)  # [batch_size, 1024, 5, 1]
         conv2d6_output = F.relu(conv2d6_output)
-<<<<<<< HEAD
         conv2d6_output = self.maxpool5(
             conv2d6_output)  # [batch_size, 1024, 1, 1]
         print('conv2d6_output: ', conv2d6_output.shape)
 
-"""
-=======
-        conv2d6_output = self.maxpool5(conv2d6_output) # [batch_size, 1024, 1, 1]
-        #  print('conv2d6_output: ', conv2d6_output.shape)
-
-        output = conv2d6_output.squeeze(3).squeeze(2).unsqueeze(0)
-        output = self.out_linear(output) # [1, batch_size, hidden_size]
-        #  print('output: ', output.shape)
-
-        return output, None
->>>>>>> 7bdf3759
+"""