# -*- coding: utf-8 -*-

from __future__ import division
from __future__ import print_function

import os
import sys
import time
import math
import logging
import argparse

import numpy as np
import shutil

import torch
import torch.nn as nn
from modules.optim import Optim
from modules.embeddings import Embedding

from misc.vocab import Vocab
from seq2seq_model import Seq2SeqModel
from misc.data_set import Seq2seqDataSet
from train_evaluate_opt import data_set_opt, train_seq2seq_opt

program = os.path.basename(sys.argv[0])
logger = logging.getLogger(program)

logging.basicConfig(format='%(asctime)s: %(levelname)s: %(message)s')
logging.root.setLevel(level=logging.INFO)
logger.info("Running %s", ' '.join(sys.argv))

# get optional parameters
parser = argparse.ArgumentParser(description=program,
                                 formatter_class=argparse.ArgumentDefaultsHelpFormatter)
data_set_opt(parser)
train_seq2seq_opt(parser)
opt = parser.parse_args()

# logger file
time_str = time.strftime('%Y-%m-%d_%H:%M')
opt.log_file = opt.log_file.format(time_str)
logger.info('log_file: {}'.format(opt.log_file))

device = torch.device(opt.device)
logging.info("device: %s" % device)

logging.info("teacher_forcing_ratio: %f" % opt.teacher_forcing_ratio)

logger.info(opt.dialogue_encoder_max_length)

if opt.seed:
    torch.manual_seed(opt.seed)

def train_epochs(model=None,
                 dataset=None,
                 optimizer=None,
                 criterion=None,
                 vocab=None,
                 opt=None):

    start = time.time()
    max_load = int(np.ceil(dataset.n_train / opt.batch_size))
    for epoch in range(opt.start_epoch, opt.epochs + 1):
        logger.info('------------------- epoch: %d ----------------------------' % epoch)
        dataset.reset_data('train')
        log_loss_total = 0  # Reset every logger.info_every
        log_accuracy_total = 0
        for load in range(1, max_load + 1):
            #  logger_str = '\n*********************** Epoch %i/%i - load %.2f perc **********************' % (
                #  epoch, opt.epochs, 100 * load / max_load)
            #  logger.info(logger_str)

            # load data
            dialogue_encoder_inputs, dialogue_encoder_inputs_length, \
                dialogue_decoder_inputs, dialogue_decoder_targets, \
                conversation_texts, response_texts = dataset.load_data(
                    'train', opt.batch_size)

            # train and get cur loss
            loss, accuracy = train(model,
                         dialogue_encoder_inputs,
                         dialogue_encoder_inputs_length,
                         dialogue_decoder_inputs,
                         dialogue_decoder_targets,
                         optimizer,
                         criterion,
                         vocab,
                         opt)

            log_loss_total += float(loss)
            log_accuracy_total += accuracy
            if load % opt.log_interval == 0:
                log_loss_avg = log_loss_total / opt.log_interval
                log_accuracy_avg = log_accuracy_total / opt.log_interval
                logger_str = '\ntrain -------------------------------> %s (%d %d%%) %.4f %.4f' % (timeSince(start, load / max_load),
                                                                                             load, load / max_load * 100,
                                                                                             log_loss_avg, log_accuracy_avg)
                logger.info(logger_str)
                save_logger(logger_str)
                log_loss_total = 0
                log_accuracy_total = 0

        # evaluate
        evaluate_loss, evaluate_accuracy = evaluate(model=model,
                                 dataset=dataset,
                                 criterion=criterion,
                                 opt=opt)

        logger_str = '\nevaluate ---------------------------------> %.4f %.4f' % (evaluate_loss, evaluate_accuracy)
        logger.info(logger_str)
        save_logger(logger_str)

        # generate sentence
        generate(model, dataset, opt)

        # save model of each epoch
        save_state = {
            'loss': evaluate_loss,
            'epoch': epoch,
            'state_dict': model.state_dict(),
            'optimizer': optimizer.optimizer.state_dict()
        }

        # save checkpoint, including epoch, seq2seq_mode.state_dict() and
        # optimizer.state_dict()
        save_checkpoint(state=save_state,
                        is_best=False,
                        filename=os.path.join(opt.model_save_path, 'checkpoint.epoch-%d_seq2seq.pth' % epoch))


''' start traing '''


def train(model,
          dialogue_encoder_inputs,
          dialogue_encoder_inputs_length,
          dialogue_decoder_inputs,
          dialogue_decoder_targets,
          optimizer,
          criterion,
          vocab,
          opt):

    # Turn on training mode which enables dropout.
    model.train()

    (dialogue_encoder_final_state, dialogue_encoder_memory_bank), \
        (dialogue_decoder_final_state, dialogue_decoder_outputs, dialogue_decoder_attns) \
        = model(
        dialogue_encoder_inputs=dialogue_encoder_inputs,
        dialogue_encoder_inputs_length=dialogue_encoder_inputs_length,
        dialogue_decoder_inputs=dialogue_decoder_inputs,
        teacher_forcing_ratio=opt.teacher_forcing_ratio,
        batch_size=opt.batch_size)

    optimizer.zero_grad()

    loss = 0

    # dialogue_decoder_outputs -> [max_length, batch_size, vocab_sizes]
    dialogue_decoder_outputs_argmax = torch.argmax(dialogue_decoder_outputs, dim=2)
    accuracy = compute_accuracy(dialogue_decoder_outputs_argmax, dialogue_decoder_targets)

    # reshape to [max_seq * batch_size, decoder_vocab_size]
    dialogue_decoder_outputs = dialogue_decoder_outputs.view(-1, dialogue_decoder_outputs.shape[-1])

    # , dialogue_decoder_targets.shape[1])
    dialogue_decoder_targets = dialogue_decoder_targets.view(-1)

    # compute loss
    loss = criterion(dialogue_decoder_outputs, dialogue_decoder_targets)
<<<<<<< HEAD
=======

    accuracy = compute_accuracy(dialogue_decoder_outputs_argmax, dialogue_decoder_targets)
>>>>>>> df820818

    # backward
    loss.backward()

    # optimizer
    optimizer.step()

    return loss.item(), accuracy


def compute_accuracy(dialogue_decoder_outputs_argmax, dialogue_decoder_targets):
    """
    dialogue_decoder_targets: [seq_len, batch_size]
    """
    match_tensor = (dialogue_decoder_outputs_argmax == dialogue_decoder_targets)
    dialogue_decoder_mask = (dialogue_decoder_targets != 0).long()

    accuracy_tensor = match_tensor * dialogue_decoder_mask

    accuracy = float(torch.sum(accuracy_tensor) / torch.sum(dialogue_decoder_mask))

    return accuracy



''' save log to file '''


def save_logger(logger_str):
    with open(opt.log_file, 'a', encoding='utf-8') as f:
        f.write(logger_str)


'''
evaluate model.
'''


def evaluate(model=None,
             dataset=None,
             criterion=None,
             opt=None):

    # Turn on evaluation mode which disables dropout.
    model.eval()
    loss_total = 0
    max_load = int(np.ceil(dataset.n_eval / opt.batch_size))
    dataset.reset_data('eval')
    with torch.no_grad():
        for load in range(1, max_load + 1):
            # load data
            dialogue_encoder_inputs, dialogue_encoder_inputs_length, \
                dialogue_decoder_inputs, dialogue_decoder_targets, \
                conversation_texts, response_texts = dataset.load_data(
                    'eval', opt.batch_size)

            # train and get cur loss
            (dialogue_encoder_final_state, dialogue_encoder_memory_bank), \
                (dialogue_decoder_final_state, dialogue_decoder_outputs,
                 dialogue_decoder_attns) = model.evaluate(
                dialogue_encoder_inputs=dialogue_encoder_inputs,  # LongTensor
                dialogue_encoder_inputs_length=dialogue_encoder_inputs_length,
                batch_size=opt.batch_size)

            # dialogue_decoder_outputs -> [max_length, batch_size, vocab_sizes]
            dialogue_decoder_outputs_argmax = torch.argmax(dialogue_decoder_outputs, dim=2)
            accuracy = compute_accuracy(dialogue_decoder_outputs_argmax, dialogue_decoder_targets)

            #  Compute loss
            dialogue_decoder_outputs = dialogue_decoder_outputs.view(
                -1, dialogue_decoder_outputs.shape[-1])
            dialogue_decoder_targets = dialogue_decoder_targets.view(-1)

            loss = criterion(dialogue_decoder_outputs, dialogue_decoder_targets)

            loss_total += loss.item()
            accuracy_total += accuracy

    return loss_total / max_load, accuracy_total / max_load


def generate(model, dataset, opt):
    # Turn on evaluation mode which disables dropout.
    model.eval()
    loss_total = 0
    max_load = int(np.ceil(dataset.n_eval / opt.batch_size))
    dataset.reset_data('eval')
    with torch.no_grad():
        for load in range(1, max_load + 1):
            # load data
            dialogue_encoder_inputs, dialogue_encoder_inputs_length, \
                dialogue_decoder_inputs, dialogue_decoder_targets, \
                conversation_texts, response_texts = dataset.load_data(
                    'eval', opt.batch_size)

            # train and get cur loss
            batch_utterances = model.generate(
                dialogue_encoder_inputs,  # LongTensor
                dialogue_encoder_inputs_length,
                opt.batch_size,
                opt.beam_width,
                opt.topk)

            # generate sentence, and save to file
            # [max_length, batch_size]
            batch_texts = dataset.generating_texts(batch_utterances,
                                                       opt.batch_size,
                                                       opt.dialogue_decode_type)

            # save sentences
            dataset.save_generated_texts(conversation_texts,
                                         response_texts,
                                         batch_texts,
                                         os.path.join(opt.save_path, 'seq2seq_generated_texts_%s_%s.txt' % (opt.dialogue_decode_type, time_str)),
                                         opt.dialogue_decode_type)

    return loss_total / max_load



def build_optim(model, opt):
    logger.info('Make optimizer for training.')
    optim = Optim(
        opt.optim_method,
        opt.lr,
        opt.max_norm,
        # lr_decay=opt.learning_probability_decay,
        # start_decay_at=opt.start_decay_at,
        # beta1=opt.adam_beta1,
        # beta2=opt.adam_beta2,
        # adagrad_accum=opt.adagrad_accumulator_init,
        # decay_method=opt.decay_method,
        # warmup_steps=opt.warmup_steps,
        # model_size=opt.rnn_size
    )

    optim.set_parameters(model.parameters())

    return optim

def build_criterion(padid):
    # The negative log likelihood loss. It is useful to train a classification problem with `C` classes.
    criterion = nn.NLLLoss(
        ignore_index=padid,
        reduction='elementwise_mean')

    return criterion


def build_model(opt, dialogue_encoder_vocab, dialogue_decoder_vocab):
    logger.info('Building model...')

    ''' embedding for encoder and decoder '''
    dialogue_encoder_embedding = Embedding(embedding_size=opt.dialogue_encoder_embedding_size,
                                         vocab_size=dialogue_encoder_vocab.get_vocab_size(),
                                         padding_idx=dialogue_encoder_vocab.padid,
                                         dropout_ratio=opt.dialogue_encoder_dropout_probability)

    dialogue_decoder_embedding = Embedding(embedding_size=opt.dialogue_decoder_embedding_size,
                                         vocab_size=dialogue_decoder_vocab.get_vocab_size(),
                                         padding_idx=dialogue_decoder_vocab.padid,
                                         dropout_ratio=opt.dialogue_decoder_dropout_probability)

    ''' load pretrained_weight'''
    if opt.dialogue_encoder_pretrained_embedding_path:

        # load pre-trained embedding
        logger.info("Load pre-trained word embeddig: %s ." %
                    opt.dialogue_decoder_pretrained_embedding_path)

        dialogue_encoder_pretrained_embedding_weight = np.load(
            opt.dialogue_decoder_pretrained_embedding_path)
        dialogue_decoder_pretrained_embedding_weight = dialogue_encoder_pretrained_embedding_weight

        # pretrained_weight is a numpy matrix of shape (num_embedding, embedding_dim)
        dialogue_encoder_embedding.set_pretrained_embedding(
            dialogue_encoder_pretrained_embedding_weight, fixed=False)

        dialogue_decoder_embedding.set_pretrained_embedding(
            dialogue_decoder_pretrained_embedding_weight, fixed=False)

    model = Seq2SeqModel(
        dialogue_encoder_embedding_size=opt.dialogue_encoder_embedding_size,
        dialogue_encoder_vocab_size=dialogue_encoder_vocab.get_vocab_size(),
        dialogue_encoder_hidden_size=opt.dialogue_encoder_hidden_size,
        dialogue_encoder_num_layers=opt.dialogue_encoder_num_layers,
        dialogue_encoder_rnn_type=opt.dialogue_encoder_rnn_type,
        dialogue_encoder_dropout_probability=opt.dialogue_encoder_dropout_probability,
        dialogue_encoder_max_length=opt.dialogue_encoder_max_length,
        dialogue_encoder_bidirectional=opt.dialogue_encoder_bidirectional,
        dialogue_encoder_embedding=dialogue_encoder_embedding,

        dialogue_decoder_embedding_size=opt.dialogue_decoder_embedding_size,
        dialogue_decoder_vocab_size=dialogue_decoder_vocab.get_vocab_size(),
        dialogue_decoder_hidden_size=opt.dialogue_decoder_hidden_size,
        dialogue_decoder_num_layers=opt.dialogue_decoder_num_layers,
        dialogue_decoder_rnn_type=opt.dialogue_decoder_rnn_type,
        dialogue_decoder_dropout_probability=opt.dialogue_decoder_dropout_probability,
        dialogue_decoder_max_length=opt.dialogue_decoder_max_length,
        dialogue_decoder_embedding=dialogue_decoder_embedding,
        dialogue_decoder_pad_id=dialogue_decoder_vocab.padid,
        dialogue_decoder_sos_id=dialogue_decoder_vocab.sosid,
        dialogue_decoder_eos_id=dialogue_decoder_vocab.eosid,
        dialogue_decoder_attention_type=opt.dialogue_decoder_attention_type,
		dialogue_decode_type=opt.dialogue_decode_type,
        dialogue_decoder_tied=opt.dialogue_decoder_tied,
        device=device)

    model = model.to(device)

    print(model)
    return model


def save_checkpoint(state, is_best, filename='checkpoint.pth'):
    '''
    Saving a model in pytorch.
    :param state: is a dict object, including epoch, optimizer, model etc.
    :param is_best: whether is the best model.
    :param filename: save filename.
    :return:
    '''
    save_path = os.path.join(opt.model_save_path, filename)
    torch.save(state, filename)
    if is_best:
        shutil.copy(filename, 'model_best.pth')


def load_checkpoint(filename='checkpoint.pth'):
    checkpoint = torch.load(filename)
    return checkpoint

def asMinutes(s):
    m = math.floor(s / 60)
    s -= m * 60
    return '%dm %ds' % (m, s)


def timeSince(since, percent):
    now = time.time()
    s = now - since
    es = s / (percent)
    rs = es - s
    return '%s (- %s)' % (asMinutes(s), asMinutes(rs))


if __name__ == '__main__':
    # Load checkpoint if we resume from a previous training.
    if opt.checkpoint:
        logger.info('Loading checkpoint from: %s' % opt.checkpoint)
        checkpoint = load_checkpoint(filename=opt.checkpoint)
    else:
        checkpoint = None

    vocab = Vocab()
    vocab.load(opt.vocab_save_path)
    vocab_size = vocab.get_vocab_size()
    logger.info("vocab_size -----------------> %d" % vocab_size)

    dataset = Seq2seqDataSet(
        path_conversations_responses_pair=opt.path_conversations_responses_pair,
        dialogue_encoder_max_length=opt.dialogue_encoder_max_length,
        dialogue_encoder_vocab=vocab,
        dialogue_decoder_max_length=opt.dialogue_encoder_max_length,
        dialogue_decoder_vocab=vocab,
        save_path=opt.save_path,
        dialogue_turn_num=opt.dialogue_turn_num,
        eval_split=opt.eval_split,  # how many hold out as eval data
        device=device,
        logger=logger)

    model = build_model(opt, vocab, vocab)

    # Build optimizer.
    optimizer = build_optim(model, opt)

    criterion = build_criterion(vocab.padid)


    '''if load checkpoint'''
    if checkpoint:
        model.load_state_dict(checkpoint['state_dict'])
        optimizer.optimizer.load_state_dict(checkpoint['optimizer'])
        opt.start_epoch = checkpoint['epoch'] + 1
        loss = checkpoint['loss']
        logger_str = '\nevaluate ---------------------------------> %.4f' % loss

    if opt.train_or_eval == 'train':
        train_epochs(model=model,
                     dataset=dataset,
                     optimizer=optimizer,
                     criterion=criterion,
                     vocab=vocab,
                     opt=opt)
    elif opt.train_or_eval == 'eval':
        evaluate(
            model=model,
            dataset=dataset,
            criterion=criterion,
            opt=opt)
    else:
        raise ValueError(
            "train_or_eval must be train or eval, no %s " % opt.train_or_eval)<|MERGE_RESOLUTION|>--- conflicted
+++ resolved
@@ -170,11 +170,6 @@
 
     # compute loss
     loss = criterion(dialogue_decoder_outputs, dialogue_decoder_targets)
-<<<<<<< HEAD
-=======
-
-    accuracy = compute_accuracy(dialogue_decoder_outputs_argmax, dialogue_decoder_targets)
->>>>>>> df820818
 
     # backward
     loss.backward()
