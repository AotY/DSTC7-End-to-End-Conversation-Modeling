--- conflicted
+++ resolved
@@ -64,12 +64,7 @@
     """
 
     encoder_input = torch.tensor(conversation_ids, dtype=torch.long, device=device)
-<<<<<<< HEAD
-    print(encoder_input.shape)
-    encoder_input_embedded = encoder_embedding(encoder_input)
-=======
     encoder_input_embedded = encoder_embedding(encoder_input, is_dropout=False)
->>>>>>> 1912215c
     encoder_input_embedded_mean = encoder_input_embedded.mean(dim=0)  # [1, embedding_size]
     print(encoder_input_embedded_mean.shape)
 
@@ -98,14 +93,7 @@
 Extreme:
 Achieve an utterance representation by taking the largest extreme values among the embedding vectors of all the words it contains
 '''
-
-
-def get_extreme_embedding_score(vocab, gensim_model, input_str, candidate_replies, stop_word_obj, lower=None,
-                                normal=False):
-    query_words = stop_word_obj.remove_words(
-        input_str.strip().replace('\t', ' '))
-    # to lower
-    if lower:
+def get_extreme_embedding_score(vocab, gensim_model, input_str, candidate_replies, stop_word_obj, lower=None, normal=False): query_words = stop_word_obj.remove_words( input_str.strip().replace('\t', ' ')) # to lower if lower:
         query_words = [word.lower() for word in query_words]
 
     query_words_embedding = []
