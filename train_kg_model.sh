#!/usr/bin/env bash
<<<<<<< HEAD
export CUDA_VISIBLE_DEVICES=6
=======
export CUDA_VISIBLE_DEVICES=7
>>>>>>> 87ff47e8

python train_kg_model.py \
    --pair_path data/conversations_responses.pair.txt \
    --save_path data/ \
    --vocab_path data/vocab_word2idx_seq2seq.dict \
    --turn_num 3 \
    --turn_type none \
    --embedding_size 512 \
    --pre_embedding_size 300 \
    --fasttext_vec /home/taoqing/Research/data/wiki-news-300d-1M-subword.vec.bin \
    --rnn_type GRU \
    --hidden_size 512 \
    --num_layers 2 \
    --encoder_num_layers 2 \
    --decoder_num_layers 2 \
    --dropout 0.8 \
    --max_len 35 \
    --h_max_len 35 \
    --c_max_len 35 \
    --r_max_len 35 \
    --min_len 3 \
    --bidirectional \
    --tied \
<<<<<<< HEAD
	--decoder_type normal \
=======
	--decoder_type luong \
>>>>>>> 87ff47e8
    --decode_type beam_search \
    --beam_width 128 \
    --best_n 8 \
    --attn_type concat \
    --f_max_len 50 \
    --f_topk 10 \
    --lr 0.001 \
    --max_norm 50.0 \
    --epochs 10 \
    --batch_size 128 \
    --teacher_forcing_ratio 1.0 \
    --seed 7 \
    --device cuda \
    --log_interval 100 \
    --log_path ./logs/{}_{}_{}_{}.log \
    --model_path ./models \
    --eval_split 0.0005 \
    --test_split 0.1 \
    --start_epoch 1 \
    --task train \
    --model_type seq2seq
    # --pre_trained_embedding data/fasttext_vec_for_vocab_seq2seq.60004.300d.npy \
    # --checkpoint ./models/checkpoint.epoch-2_seq2seq_3_dcgm.pth

/<|MERGE_RESOLUTION|>--- conflicted
+++ resolved
@@ -1,9 +1,5 @@
 #!/usr/bin/env bash
-<<<<<<< HEAD
-export CUDA_VISIBLE_DEVICES=6
-=======
-export CUDA_VISIBLE_DEVICES=7
->>>>>>> 87ff47e8
+export CUDA_VISIBLE_DEVICES=4
 
 python train_kg_model.py \
     --pair_path data/conversations_responses.pair.txt \
@@ -27,11 +23,7 @@
     --min_len 3 \
     --bidirectional \
     --tied \
-<<<<<<< HEAD
 	--decoder_type normal \
-=======
-	--decoder_type luong \
->>>>>>> 87ff47e8
     --decode_type beam_search \
     --beam_width 128 \
     --best_n 8 \
@@ -48,7 +40,7 @@
     --log_interval 100 \
     --log_path ./logs/{}_{}_{}_{}.log \
     --model_path ./models \
-    --eval_split 0.0005 \
+    --eval_split 0.003 \
     --test_split 0.1 \
     --start_epoch 1 \
     --task train \
