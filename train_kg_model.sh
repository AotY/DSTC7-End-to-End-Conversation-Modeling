--- conflicted
+++ resolved
@@ -1,9 +1,5 @@
 #!/usr/bin/env bash
-<<<<<<< HEAD
-export CUDA_VISIBLE_DEVICES=3
-=======
 export CUDA_VISIBLE_DEVICES=5
->>>>>>> eea66af0
 
 python train_kg_model.py \
     --pair_path data/conversations_responses.pair.txt \
@@ -29,7 +25,7 @@
     --tied \
 	--decoder_type bahdanau \
     --decode_type beam_search \
-    --beam_width 32 \
+    --beam_width 64 \
     --best_n 10 \
     --attn_type concat \
     --f_max_len 50 \
@@ -47,17 +43,10 @@
     --eval_split 0.0007 \
     --test_split 0.06 \
     --start_epoch 1 \
-<<<<<<< HEAD
-    --task train \
-    --model_type kg \
-    --share_embedding \
-    # --checkpoint models/checkpoint.epoch-1_seq2seq_4_hred.pth
-=======
     --task decode \
     --model_type seq2seq \
     --share_embedding \
     --checkpoint models/checkpoint.epoch-9_seq2seq_4_hred.pth
->>>>>>> eea66af0
     # --pre_trained_embedding data/fasttext_vec_for_vocab_seq2seq.60004.300d.npy \
 
 /