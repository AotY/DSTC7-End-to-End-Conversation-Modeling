# -*- coding: utf-8 -*-
from __future__ import division

import os
import sys
import logging
import argparse
import numpy as np
from tqdm import tqdm

sys.path.append('..')

from misc.vocab import Vocab
from misc.utils import Tokenizer
from misc.misc_opts import preprocess_opt
from misc import es_helper
from embedding.embedding_opt import train_embedding_opt
from embedding.utils import build_vocab_word2vec, build_vocab_fastText
from embedding import train_embedding

'''
Generate

vocab
source_num.txt
target_num.txt

and
fact_num.txt
'''

tokenizer = Tokenizer()

'''
Read convos file.
'''


def read_convos(convos_file_path, logger, args):
    queries = list()

    contexts = list()
    responses = list()

    subreddit_names = list()
    conversation_ids = list()
    response_scores = list()
    dialogue_turns = list()
    hash_values = list()

    logger.info('read convos...')
    with open(convos_file_path, 'r', encoding='utf-8') as f:
        for line in tqdm(f):

            line = line.rstrip()
            sub = line.split('\t')

            conversation = sub[-2]
            response = sub[-1]

            # skip if source has nothing
            if conversation == 'START' or len(conversation.rstrip()) == 0:
                continue

            if conversation.startswith('START EOS'):
                conversation = conversation[10:]
            elif conversation.startswith('EOS'):
                conversation = conversation[4:]
            elif conversation.startswith('... EOS'):
                conversation = conversation[7:]
            elif conversation.startswith('... '):
                conversation = conversation[4:]

            sentences = conversation.split('EOS')
            sentences_tokens = list()

            for sentence in sentences:
                # token
                tokens = tokenizer.tokenize(sentence)
                if tokens is None or len(tokens) < args.min_len:
                    continue
                sentences_tokens.append(tokens)

            if len(sentences_tokens) == 0:
                continue

            query_tokens = sentences_tokens[-1]
            context_tokens = sentences_tokens[:-1]

            response_tokens = tokenizer.tokenize(response)
            response_length = len(response_tokens)

<<<<<<< HEAD
            if response_length < args.r_min_len or response_length > args.r_max_len:
=======
            if response_length < opt.min_len or response_length > opt.r_max_len:
>>>>>>> 6bbf872c
                continue

            queries.append(query_tokens)
            contexts.append(context_tokens)
            responses.append(response_tokens)

            hash_values.append(sub[0])
            subreddit_names.append(sub[1])
            conversation_ids.append(sub[2])
            response_scores.append(sub[3])
            dialogue_turns.append(sub[4])

    return contexts, queries, responses, \
        hash_values, subreddit_names, conversation_ids, \
        response_scores, dialogue_turns


''' save abnormal datas'''


def save_abnormal_datas(datas, filename):
    with open(filename, 'w', encoding='utf-8') as f:
        for data in datas:
            f.write("%s\n" % (' '.join(data)))


'''
Read facts file.
'''


def read_facts(facts_file_path, logger, args):
    facts = []

    hash_values = []
    subreddit_names = []
    conversation_ids = []
    domain_names = []

    with open(facts_file_path, 'r', encoding='utf-8') as f:
        for line in tqdm(f):
            line = line.rstrip()

            sub = line.split('\t')

            fact = sub[-1]

            fact_tokens = tokenizer.tokenize(fact)
            fact_len = len(fact_tokens)

            # skip if source has nothing
<<<<<<< HEAD
            if fact_len < args.f_min_len or fact_len > args.f_max_len:
=======
            if fact_len < opt.min_len or fact_len > opt.f_max_len:
>>>>>>> 6bbf872c
                continue

            facts.append(fact_tokens)

            hash_values.append(sub[0])
            subreddit_names.append(sub[1])
            conversation_ids.append(sub[2])
            domain_names.append(sub[3])


    return facts, hash_values, subreddit_names, \
            conversation_ids, domain_names


'''
Statistical frequency
datas, may be contexts + responses or contexts individually.
'''


def stat_frequency(datas, datas_name, min_count=3, vocab_size=8e5, logger=None):
    freq_dict = {}
    vocab_size = int(vocab_size)
    total_token_nums = 0
    token_len_dict = {}
    for data in datas:
        total_token_nums += len(data)
        for token in data:
            freq_dict.setdefault(token, 0)
            freq_dict[token] += 1

            token_len_dict.setdefault(len(token), 0)
            token_len_dict[len(token)] += 1

    total_type_nums = len(freq_dict)

    sorted_freq_list = sorted(freq_dict.items(), key=lambda d: d[1], reverse=True)
    freq_path = '_'.join(datas_name) + '.freq.txt'
    with open(freq_path, 'w', encoding='utf-8') as f:
        for item in sorted_freq_list:
            f.write('%s\t%d\n' % (item[0], item[1]))

    sorted_len_list = sorted(token_len_dict.items(), key=lambda d: d[0], reverse=False)
    token_len_path = '_'.join(datas_name) + '_token_len.freq.txt'
    with open(token_len_path, 'w', encoding='utf-8') as f:
        for item in sorted_len_list:
            f.write('%d\t%d\n' % (item[0], item[1]))

    print('token size: %d' % len(sorted_freq_list))
    return sorted_freq_list, total_token_nums, total_type_nums


def save_distribution(distribution, name):
    distribution_list = sorted(distribution.items(), key=lambda item: item[0])
    with open(name + '.len.distribution.txt', 'w', encoding="utf-8") as f:
        f.write('length\tcount\n')
        for length, count in distribution_list:
            f.write('%d\t%d\n' % (length, count))


''' save data to pair, conversation - response '''


def save_data_to_pair(args, contexts, queries, 
                      responses, names, conversation_ids, 
                      hash_values, scores, turns, filename):

    '''Save data in pair format.'''
    save_file = open(os.path.join(args.save_path, filename), 'w', encoding='utf-8')
    for name, conversation_id, context, query, response, hash_value, score, turn in \
            zip(names, conversation_ids, queries, contexts, responses, hash_values, scores, turns):

        if len(context) == 0:
            context = ''
        else:
            texts = []
            for tokens in context:
                text = ' '.join(tokens)
                texts.append(text)
            context = ' EOS '.join(texts)

        query = ' '.join(query)
        response = ' '.join(response)
        save_file.write('%s\t%s\t%s\t%s\t%s\t%s\t%s\t%s\n' % \
                (name, conversation_id, context, query, response, hash_value, score, turn))

    save_file.close()


def save_to_es(es, datas_zip, doc_type='conversation'):
    if doc_type == es_helper.conversation_type:
        for hash_value, subreddit_name, conversation_id, response_score, dialogue_turn in datas_zip:
            body = {
                'hash_value': hash_value,
                'subreddit_name': subreddit_name,
                'conversation_id': conversation_id,
                'response_score': response_score,
                'dialogue_turn': dialogue_turn
            }
            es_helper.insert_to_es(
                es, body, es_helper.index, doc_type)
    elif doc_type == es_helper.fact_type:
        for hash_value, subreddit_name, conversation_id, domain_name, fact in datas_zip:
            body = {
                'hash_value': hash_value,
                'subreddit_name': subreddit_name,
                'conversation_id': conversation_id,
                'domain_name': domain_name,
                'fact': fact
            }
            es_helper.insert_to_es(
                es, body, es_helper.index, doc_type)


'''save count'''


def save_conversations_responses_facts_count(contexts, responses, facts):
    with open('conversations_responses_count.txt', 'w', encoding='utf-8') as f:
        f.write("%s\t%d\n" % ('contexts', len(contexts)))
        f.write("%s\t%d\n" % ('responses', len(responses)))
        f.write("%s\t%d\n" % ('facts', len(facts)))


'''save raw pair'''


def save_raw_pair(raw_conversations, raw_responses, hash_values):
    with open(os.path.join(args.save_path, 'conversations_responses_raw_pair.txt'), 'w', encoding='utf-8') as f:
        for conversation, response, hash_value in zip(raw_conversations, raw_responses, hash_values):
            f.write("%sSPLITTOKEN%sSPLITTOKEN\%s\n" %
                    (conversation, response, hash_value))


'''save token, type nums '''


def save_token_type_nums(total_token_nums, total_type_nums):
    with open('token_type_nums.txt', 'w', encoding='utf-8') as f:
        f.write("%s\t%d\n" % ('token', total_token_nums))
        f.write("%s\t%d\n" % ('type', total_type_nums))
        f.write("%s\t%.4f\n" %
                ('token/type', total_token_nums/total_type_nums))


''' save_conversation_response_facts_nums '''


def save_conversation_response_facts_nums(name_num_dict, filename):
    avg_num = sum(list(name_num_dict.values())) / len(name_num_dict)
    # sort
    sorted_list = sorted(name_num_dict.items(),
                         key=lambda item: item[1], reverse=True)

    with open(filename, 'w', encoding='utf-8') as f:
        f.write('%s\t%.4f\n' % ('avg', avg_num))
        for name, count in sorted_list:
            f.write("%s\t%d\n" % (name, count))


''' save_out_of_vocab_words '''


def save_out_of_vocab_words(out_of_vocab_words, filename):
    with open(filename, 'w', encoding='utf-8') as f:
        for word in out_of_vocab_words:
            f.write('%s\n' % word)


def save_facts(facts, subreddit_names, conversation_ids, domain_names, filename):
    with open(filename, 'w', encoding='utf-8') as f:
        for fact, subreddit, conversation_id, domain in zip(facts, subreddit_names, conversation_ids, domain_names):
            if isinstance(fact, list):
                fact = ' '.join(fact)
            f.write('%s\t%s\t%s\t%s\n' %
                    (subreddit, conversation_id, domain, fact))


if __name__ == '__main__':
    program = os.path.basename(sys.argv[0])
    logger = logging.getLogger(program)

    logging.basicConfig(format='%(asctime)s: %(levelname)s: %(message)s')
    logging.root.setLevel(level=logging.INFO)
    logger.info("Running %s", ' '.join(sys.argv))

    # get optional parameters
    parser = argparse.ArgumentParser(description=program,
                                     formatter_class=argparse.ArgumentDefaultsHelpFormatter)
    preprocess_opt(parser)
    train_embedding_opt(parser)
    args = parser.parse_args()
    model_name = args.model_name

    logger.info('args.vocab_size: %d ' % int(args.vocab_size + 4))
    args.vocab_path = args.vocab_path.format(args.model_name, int(args.vocab_size + 4))

    contexts, queries, responses, \
        hash_values, subreddit_names, conversation_ids, \
        response_scores, dialogue_turns = read_convos(args.convos_file_path, logger, args)

    save_data_to_pair(
        args,
        contexts,
        queries,
        responses,
        subreddit_names,
        conversation_ids,
        hash_values,
        response_scores,
        dialogue_turns,
        filename='train.pair.txt'
    )

    #  read facts
    facts, facts_hash_values, \
        facts_subreddit_names, facts_conversation_ids, \
        domain_names = read_facts(args.facts_file_path, logger, args)

    #  save raw facts to txt
    save_facts(facts, facts_subreddit_names, facts_conversation_ids, domain_names, os.path.join(args.save_path, 'facts.txt'))

    datas = queries + responses + facts
    for context in contexts:
        datas += context

    datas_name = ['contexts', 'queries', 'responses', 'facts']

    sorted_freq_list, total_token_nums, total_type_nums = stat_frequency(
        datas, datas_name, args.min_count, args.vocab_size, logger)

    logger.info('Preprocessing finished.')<|MERGE_RESOLUTION|>--- conflicted
+++ resolved
@@ -90,11 +90,7 @@
             response_tokens = tokenizer.tokenize(response)
             response_length = len(response_tokens)
 
-<<<<<<< HEAD
-            if response_length < args.r_min_len or response_length > args.r_max_len:
-=======
-            if response_length < opt.min_len or response_length > opt.r_max_len:
->>>>>>> 6bbf872c
+            if response_length < args.min_len or response_length > args.r_max_len:
                 continue
 
             queries.append(query_tokens)
@@ -146,11 +142,7 @@
             fact_len = len(fact_tokens)
 
             # skip if source has nothing
-<<<<<<< HEAD
             if fact_len < args.f_min_len or fact_len > args.f_max_len:
-=======
-            if fact_len < opt.min_len or fact_len > opt.f_max_len:
->>>>>>> 6bbf872c
                 continue
 
             facts.append(fact_tokens)
