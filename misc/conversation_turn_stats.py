#! /usr/bin/env python
# -*- coding: utf-8 -*-
# Copyright © 2018 LeonTao
#
# Distributed under terms of the MIT license.

<<<<<<< HEAD
=======
from tqdm import tqdm

>>>>>>> b6d64f5e
def turn_stats(pair_path, logger=None):
    turn_dict = {}
    with open(pair_path, 'r', encoding='utf-8') as f:
        for line in tqdm(f):
            _, conversation, response, hash_value = line.split('SPLITTOKEN')

            # skip if source has nothing
            if conversation == 'START' or len(conversation.rstrip()) == 0:
                continue

            if conversation.startswith('start eos'):
                # START: special symbol indicating the start of the
                # conversation
                conversation = conversation[10:]
            elif conversation.startswith('eos'):
                # EOS: special symbol indicating a turn transition
                conversation = conversation[4:]

            conversation_turns = conversation.split('eos')
            turn_num = len(conversation_turns)
            turn_dict[turn_num] = turn_dict.get(turn_num, 0) + 1
    return turn_dict


def save_distribution(distribution, name, key=None):
    if key is None:
        key = lambda item: item[0]
    distribution_list = sorted(distribution.items(), key=key)
    with open(name + '.distribution.txt', 'w', encoding="utf-8") as f:
        f.write('length\tcount\n')
        for length, count in distribution_list:
            f.write('%d\t%d\n' % (length, count))

if __name__ == '__main__':
    pair_path = './../data/conversations_responses.pair.txt'
    turn_dict = turn_stats(pair_path)
    save_distribution(turn_dict, 'turn_freq')
<|MERGE_RESOLUTION|>--- conflicted
+++ resolved
@@ -4,11 +4,8 @@
 #
 # Distributed under terms of the MIT license.
 
-<<<<<<< HEAD
-=======
 from tqdm import tqdm
 
->>>>>>> b6d64f5e
 def turn_stats(pair_path, logger=None):
     turn_dict = {}
     with open(pair_path, 'r', encoding='utf-8') as f:
