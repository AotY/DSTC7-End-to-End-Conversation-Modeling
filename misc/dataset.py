# -*- coding: utf-8 -*-
from __future__ import absolute_import, division, print_function
import re
import os
import pickle

import torch
import torch.nn as nn
import numpy as np
from tqdm import tqdm

#  from summa import keywords # for keyword extraction
from rake_nltk import Rake
from misc import es_helper
from misc.utils import remove_stop_words

from misc.url_tags_weight import tag_weight_dict
from misc.url_tags_weight import default_weight


class Dataset:
    """
        assumptions of the data files
        * SOS and EOS are top 2 tokens
        * dictionary ordered by frequency
        """

    def __init__(self,
                 config,
                 vocab,
                 device,
                 logger):

        self.config = config
        self.vocab = vocab
        self.device = device
        self.logger = logger

        self._data_dict = {}
        self._indicator_dict = {}

        self.read_txt()

    def read_txt(self):
        self.logger.info('read data...')
        _data_dict_path = os.path.join(self.config.save_path, '_data_dict.%s.%s.pkl' % (
            self.config.turn_type, self.config.turn_num))
        if not os.path.exists(_data_dict_path):
            datas = []
            with open(self.config.pair_path, 'r', encoding='utf-8') as f:
                for line in tqdm(f):
                    line = line.rstrip()
                    if not bool(line):
                        continue

                    conversation_id, context, response, hash_value, score, turn = line.split('\t')

                    if not bool(context) or not bool(response):
                        continue

                    response_ids = self.vocab.words_to_id(response.split(' '))
                    if len(response_ids) < self.config.min_len or len(response_ids) > self.config.r_max_len + 50:
                        continue

                    #  response_ids = response_ids[-min(self.r_max_len - 1, len(response_ids)):]
                    response_ids = response_ids[:min(self.config.r_max_len - 1, len(response_ids))]

                    # context split by EOS, START
                    if context.startswith('start eos'):
                        context = context[10:]
                        sentences = self.parser_conversations(context)
                        if len(sentences) > 2:
                            sentences = sentences[1:]
                    elif context.startswith('eos'):
                        context = context[4:]
                        sentences = self.parser_conversations(context)
                    elif context.startswith('... eos'):
                        context = context[7:]
                        sentences = self.parser_conversations(context)
                    elif context.startswith('... '):
                        context = context[4:]
                        sentences = self.parser_conversations(context)
                    else:
                        sentences = self.parser_conversations(context)

                    if sentences is None or len(sentences) < self.config.min_turn:
                        continue

                    sentences = sentences[-min(self.config.turn_num,
                                               len(sentences)):]

                    if self.config.turn_type == 'concat':
                        context = ' '.join(sentences)
                        sentences = [context]
                    elif self.config.turn_type == 'none':
                        context = sentences[-1]
                        sentences = [context]

                    sentences_text = []

                    sentences_ids = []
                    for sentence in sentences:
                        sentence_ids = self.vocab.words_to_id(
                            sentence.split(' '))
                        sentence_ids = sentence_ids[-min(
                            self.config.c_max_len, len(sentence_ids)):]
                        sentences_ids.append(sentence_ids)
                        sentences_text.append(
                            ' '.join(self.vocab.ids_to_word(sentence_ids)))

                    datas.append((conversation_id, sentences_text, sentences_ids, response_ids, hash_value))

            np.random.shuffle(datas)
            # train-eval split
            n_train = int(
                len(datas) * (1. - self.config.eval_split - self.config.test_split))
            n_eval = max(int(len(datas) * self.config.eval_split),
                         self.config.batch_size)
            n_test = len(datas) - n_train - n_eval
            self._size_dict = {
                'train': n_train,
                'eval': n_eval,
                'test': n_test
            }

            self._data_dict = {
                'train': datas[0: n_train],
                'eval': datas[n_train: (n_train + n_eval)],
                'test': datas[n_train + n_eval:]
            }
            pickle.dump(self._data_dict, open(_data_dict_path, 'wb'))
        else:
            self._data_dict = pickle.load(open(_data_dict_path, 'rb'))
            self._size_dict = {
                'train': len(self._data_dict['train']),
                'eval': len(self._data_dict['eval']),
                'test': len(self._data_dict['test'])
            }

        self._indicator_dict = {
            'train': 0,
            'eval': 0,
            'test': 0
        }

    def parser_conversations(self, context):
        sentences = context.split('eos')
        sentences = [sentence for sentence in sentences if len(
            sentence.split()) >= self.config.min_len]
        return sentences

    def reset_data(self, task, shuffle=True):
        if shuffle:
            np.random.shuffle(self._data_dict[task])
        self._indicator_dict[task] = 0

    def load_data(self, task, batch_size):
        task_len = len(self._data_dict[task])
        if batch_size > task_len:
            raise ValueError('batch_size: %d is too large.' % batch_size)

        cur_indicator = self._indicator_dict[task] + batch_size
        if cur_indicator > self._size_dict[task]:
            self.reset_data(task)
            cur_indicator = batch_size

        h_inputs = list()
        h_inputs_position = list()
        h_inputs_lenght = list()
        h_turns_length = list()

        decoder_inputs = torch.zeros((self.config.r_max_len, batch_size),
                                     dtype=torch.long,
                                     device=self.device)

        decoder_targets = torch.zeros((self.config.r_max_len, batch_size),
                                      dtype=torch.long,
                                      device=self.device)

        decoder_inputs_length = list()

        context_texts = list()
        response_texts = list()
        conversation_ids = list()
        hash_values = list()

        # facts
        facts_texts = list()

        f_inputs = list()
        f_inputs_length = list()
        f_topks_length = list()

        batch_data = self._data_dict[task][self._indicator_dict[task]: cur_indicator]
        """sort batch_data, by turn num"""
        batch_data = sorted(batch_data, key=lambda item: len(item[2]), reverse=True)
        for i, (conversation_id, sentences_text, sentences_ids, response_ids, hash_value) in enumerate(batch_data):
            response_text = ' '.join(self.vocab.ids_to_word(response_ids))
            response_texts.append(response_text)
            context_texts.append(sentences_text)
            conversation_ids.append(conversation_id)
            hash_values.append(hash_value)

            # h inputs
            h_inputs_lenght.append(list([1]) * self.config.turn_num)
            h_turns_length.append(len(sentences_ids))

            h_input = torch.zeros((self.config.turn_num, self.config.c_max_len), dtype=torch.long).to(
                self.device)  # [turn_num, max_len]
            if self.config.turn_type == 'transformer':
                h_position = torch.zeros((self.config.turn_num, self.config.c_max_len), dtype=torch.long).to(
                    self.device)  # [turn_nu, max_len]

            for j, ids in enumerate(sentences_ids):
                h_inputs_lenght[i][j] = len(ids)

                tmp_i = torch.zeros(self.config.c_max_len,
                                    dtype=torch.long, device=self.device)
                if self.config.turn_type == 'transformer':
                    tmp_p = torch.zeros(
                        self.config.c_max_len, dtype=torch.long, device=self.device)

                for k, id in enumerate(ids):
                    tmp_i[k] = id
                    if self.config.turn_type == 'transformer':
                        tmp_p[k] = k + 1

                h_input[j, :] = tmp_i
                if self.config.turn_type == 'transformer':
                    h_position[j, :] = tmp_p

            h_inputs.append(h_input)
            if self.config.turn_type == 'transformer':
                h_inputs_position.append(h_position)

            # decoder_inputs
            decoder_inputs[0, i] = self.vocab.sosid
            for r, token_id in enumerate(response_ids):
                decoder_inputs[r + 1, i] = token_id
                decoder_targets[r, i] = token_id
            decoder_targets[len(response_ids), i] = self.vocab.eosid
            decoder_inputs_length.append(len(response_ids) + 1)

            if self.config.model_type == 'kg':
                topk_facts_text = self.facts_topk_phrases.get(hash_value, None)
                f_input = torch.zeros((self.config.f_topk, self.config.f_max_len),
                                      dtype=torch.long,
                                      device=self.device)

                f_input_length = torch.ones(self.config.f_topk,
                                            dtype=torch.long,
                                            device=self.device)

                if topk_facts_text is not None:
                    topk_facts_ids = [self.vocab.words_to_id(text.split()) for text in topk_facts_text]
                    f_topks_length.append(min(len(topk_facts_ids), self.config.f_topk))
                    for fi, ids in enumerate(topk_facts_ids[:self.config.f_topk]):
                        ids = ids[:min(self.config.f_max_len, len(ids))]
                        f_input_length[fi] = len(ids)
                        for fj, id in enumerate(ids):
                            f_input[fi, fj] = id
                else:
                    f_topks_length.append(1)
<<<<<<< HEAD
                print('topk_facts_text: {}'.format(topk_facts_text))
=======

                #  print('topk_facts_text: {}'.format(topk_facts_text))
>>>>>>> 7f2472b1

                f_inputs.append(f_input)
                f_inputs_length.append(f_input_length)

                facts_texts.append(topk_facts_text)

        # [turn_num, max_len, batch_size]
        h_inputs = torch.stack(h_inputs, dim=2)
        if self.config.turn_type == 'transformer':
            # [turn_num, max_len, batch_size]
            h_inputs_position = torch.stack(h_inputs_position, dim=2)

        h_turns_length = torch.tensor(
            h_turns_length, dtype=torch.long, device=self.device) # [batch_size]
        h_inputs_lenght = torch.tensor(
            h_inputs_lenght, dtype=torch.long, device=self.device).transpose(0, 1)  # [turn_num, batch_size]

        decoder_inputs_length = torch.tensor(
            decoder_inputs_length, dtype=torch.long, device=self.device)  # [batch_size]

        if self.config.model_type == 'kg':
            # [topk, max_len, batch_size]
            f_inputs = torch.stack(f_inputs, dim=2)
            f_inputs_length = torch.stack(
                f_inputs_length, dim=1)  # [f_topk, batch_size]

            f_topks_length = torch.tensor(
                f_topks_length, dtype=torch.long, device=self.device)

        # update _indicator_dict[task]
        self._indicator_dict[task] = cur_indicator

        return decoder_inputs, decoder_targets, decoder_inputs_length, \
            context_texts, response_texts, conversation_ids, hash_values, \
            f_inputs, f_inputs_length, f_topks_length, facts_texts, \
            h_inputs, h_turns_length, h_inputs_lenght, h_inputs_position

    def load_similarity_facts(self, offline_filename):
        self.facts_topk_phrases = pickle.load(open(offline_filename, 'rb'))

    def retrieval_similarity_facts(self, offline_filename):
        es = es_helper.get_connection()
        r = Rake(
            min_length=1,
            max_length=self.config.f_max_len
        )
        facts_topk_phrases = {}
        for task, task_datas in self._data_dict.items():
            self.logger.info('retrieval similarity facts for: %s data.' % task)
            for data in tqdm(task_datas):
                conversation_id, sentences_text, _, _, hash_value = data
                #  sentences_text = [' '.join(remove_stop_words(sentence.split())) for sentence in sentences_text]
                sentences_text = [re.sub(r'<number>|<url>|<unk>', '', sentence) for sentence in sentences_text]
                #  print('sentences_text: ', sentences_text)
                if len(sentences_text) >= 2:
                    r.extract_keywords_from_sentences(sentences_text[:-1])
                    ranked_text = ' '.join(r.get_ranked_phrases())
                    query_text = ranked_text + ' ' + sentences_text[-1]
                else:
                    query_text = ' '.join(sentences_text)

                #  print('query_text: ', query_text)
                query_body = es_helper.assemble_search_fact_body(conversation_id, query_text)
                hits, hit_count = es_helper.search(es, es_helper.index, es_helper.fact_type, query_body)
                if hit_count == 0:
                    continue

                phrases = list()
                for hit in hits[:self.config.f_topk]:
                    id = hit['_source']['conversation_id']
                    assert (conversation_id == id), "%s != %s" % (conversation_id, id)
                    phrase = hit['_source']['text']
                    if len(phrase) <= self.config.f_max_len:
                        phrases.append(phrase)
                        continue

                    parts = [part for part in phrase.split('.') if len(part.split()) > 2]
                    if len(parts) == 0:
                        phrases.append(phrase)
                    elif len(parts) == 1:
                        phrases.append(parts[0] + ' .')
                    else:
                        #  phrases.append(parts[-1])
                        phrases.append('.'.join(parts))

                #  print('conversation_id: ', conversation_id)
                #  print('phrases: {}'.format(phrases))

                facts_topk_phrases[hash_value] = phrases

        pickle.dump(facts_topk_phrases, open(offline_filename, 'wb'))
        self.facts_topk_phrases = facts_topk_phrases

    def build_similarity_facts_offline(self,
                                       facts_dict=None,
                                       offline_filename=None,
                                       embedding=None):
        if os.path.exists(offline_filename):
            self.load_similarity_facts(offline_filename)
            return

        offline_type = self.config.offline_type
        if offline_type in ['elastic', 'elastic_tag']:
            self.retrieval_similarity_facts(offline_filename)
            return

        ranked_phrase_dict_path = self.config.save_path + 'ranked_phrase_dict.%s.pkl' % offline_type
        ranked_phrase_embedded_dict_path = self.config.save_path + 'ranked_phrase_embedded_dict.%s.pkl' % offline_type
        try:
            self.logger.info('load ranked phrase...')
            ranked_phrase_dict = pickle.load(open(ranked_phrase_dict_path, 'rb'))
            ranked_phrase_embedded_dict = pickle.load(open(ranked_phrase_embedded_dict_path, 'rb'))
        except FileNotFoundError as e:
            r = Rake(
                min_length=1,
                max_length=self.config.f_max_len
            )
            ranked_phrase_dict = {}
            ranked_phrase_embedded_dict = {}
            for conversation_id, ps in tqdm(facts_dict.items()):
                if len(ps) == 0:
                    continue
                r.extract_keywords_from_sentences(ps)
                phrases = r.get_ranked_phrases()
                if len(phrases) == 0:
                    continue
                ranked_phrase_dict[conversation_id] = phrases
                phrase_embeddeds = list()
                for phrase in phrases:
                    if offline_type == 'fasttext':
                        ids = self.vocab.words_to_id(phrase.split())
                        mean_embedded = self.get_sentence_embedded(ids, embedding, offline_type)
                    elif offline_type == 'elmo':
                        mean_embedded = self.get_sentence_embedded(phrase.split(), embedding, offline_type)

                    phrase_embeddeds.append(mean_embedded)
                #  phrase_embeddeds = torch.stack(phrase_embeddeds, dim=0) # [len(phrase), pre_embedding_size]
                ranked_phrase_embedded_dict[conversation_id] = phrase_embeddeds

            pickle.dump(ranked_phrase_dict, open(ranked_phrase_dict_path, 'wb'))
            pickle.dump(ranked_phrase_embedded_dict, open(ranked_phrase_embedded_dict_path, 'wb'))

        # embedding match
        cos = nn.CosineSimilarity(dim=0, eps=1e-6)
        facts_topk_phrases = {}
        for task, task_datas in self._data_dict.items():
            self.logger.info('build similarity facts for: %s data.' % task)
            for data in tqdm(task_datas):
                conversation_id, sentences_text, _, _, hash_value = data
                if not bool(hash_value):
                    continue

                # [len(phrases), pre_embedding_size]
                phrase_embeddeds = ranked_phrase_embedded_dict.get(conversation_id, None)
                if phrase_embeddeds is None or len(phrase_embeddeds) == 0:
                    continue
                phrases = ranked_phrase_dict.get(conversation_id, None)
                if phrases is None or len(phrases) == 0:
                    continue

                sum_scores = list()
                for sentence in sentences_text:
                    sentence_words = remove_stop_words(sentence.split())
                    sentence_ids = self.vocab.words_to_id(sentence_words)
                    mean_embedded = self.get_sentence_embedded(sentence_ids, embedding, offline_type)
                    scores = list()
                    for phrase_embedded in phrase_embeddeds:
                        #  print(phrase_embedded.shape)
                        #  print(mean_embedded.shape)
                        scores.append(cos(mean_embedded.view(-1), phrase_embedded.view(-1)))
                    scores = torch.stack(scores, dim=0)
                    sum_scores.append(scores)
                # [len(sentences), len(phrase_embeddeds)]
                sum_scores = torch.stack(sum_scores)
                #  print('sum_scores: ', sum_scores.shape)
                # [len(phrase_embeddeds)]
                sum_score = sum_scores.sum(dim=0)
                _, indexes = sum_score.topk(min(self.config.f_topk, sum_score.size(0)), dim=0)

                topk_phrases = list()
                #  print('phrases: %d' % len(phrases))
                #  print('indexes: %d' % indexes.size(0))
                for index in indexes.tolist():
                    if index >= len(phrases):
                        continue
                    topk_phrases.append(phrases[index])

                facts_topk_phrases[hash_value] = phrases

                del phrase_embeddeds
                del phrases

        # save topk_facts_embedded_dict
        pickle.dump(facts_topk_phrases, open(offline_filename, 'wb'))
        self.facts_topk_phrases = facts_topk_phrases

    def get_sentence_embedded(self, ids, embedding, offline_type):
        if offline_type == 'fasttext':
            ids = torch.LongTensor(ids).to(self.device)
            embeddeds = embedding(ids)  # [len(ids), pre_embedding_size]
            mean_embedded = embeddeds.mean(dim=0)  # [pre_embedding_size]
            return mean_embedded
        elif offline_type == 'elmo':
            tokens = ids # if offline_type is elmo, ids = words
            vectors = embedding.embed_sentence(tokens)
            assert(len(vectors) == 3)
            assert(len(vectors[0]) == len(tokens))
            # vectors: [3, len(tokens), 1024]
            mean_embedded = vectors[2].mean(dim=0)
            return mean_embedded

    def get_facts_weight(self, facts):
        """ facts: [[w_n] * size]"""
        facts_weight = []
        new_facts = []
        for fact in facts:
            if len(fact) < self.config.min_len:
                continue
            fact_str = " ".join(fact)
            fact_weight = default_weight
            for tag, weight in tag_weight_dict.items():
                if fact_str.find(tag) != -1:
                    fact_weight = max(fact_weight, weight)
                    fact_str = fact_str.replace(tag, '')
                    fact_str = fact_str.replace(tag[0] + '/' + tag[1:], '')

            if len(fact_str.split(" ")) >= self.config.min_len:
                new_facts.append(fact_str)
                facts_weight.append(fact_weight)

        return new_facts, facts_weight

    def save_generated_texts(self,
                             context_texts,
                             response_texts,
                             conversation_ids,
                             hash_values,
                             greedy_texts,
                             beam_texts,
                             filename,
                             decode_type='greed',
                             facts_texts=None):

        #  print(facts_texts)
        with open(filename, 'a', encoding='utf-8') as f:
            for conversation_id, hash_value, sentences, response, greedy_text, beam_text, topk_facts in zip(conversation_ids,
                hash_values,
                context_texts,
                response_texts,
                greedy_texts,
                beam_texts,
                facts_texts):

                f.write('conversation_id: %s\n' % conversation_id)
                f.write('hash_value: %s\n' % hash_value)
                for sentence in sentences:
                    f.write('> %s\n' % sentence)

                f.write('gold: %s\n' % response)

                f.write('greedy: %s\n' % greedy_text)

                for i, best_text in enumerate(beam_text):
                    f.write('beam %d: %s\n' % (i, best_text))

                if topk_facts is not None:
                    for fi, fact_text in enumerate(topk_facts):
                        f.write('fact %d: %s\n' % (fi, fact_text))
                f.write('---------------------------------\n')

    def generating_texts(self, outputs, outputs_length=None, decode_type='greedy'):
        """
        decode_type == greedy:
            outputs: [batch_size, max_len]
            return: [batch_size]
        decode_type == 'beam_search':
            outputs: [batch_size, topk, max_len]
            outputs_length: [batch_size, topk]
            return: [batch_size, topk]
        """

        batch_generated_texts = []
        if decode_type == 'greedy':
            for bi in range(self.config.batch_size):
                text = self.vocab.ids_to_text(outputs[bi].tolist())
                batch_generated_texts.append(text)
        elif decode_type == 'beam_search':
            for bi in range(self.config.batch_size):
                topk_ids = outputs[bi]
                topk_texts = []
                if outputs_length is not None:
                    topk_length = outputs_length[bi]
                    for ids, length in zip(topk_ids, topk_length):
                        text = self.vocab.ids_to_text(ids[:length])
                        topk_texts.append(text)
                else:
                    for ids in topk_ids:
                        text = self.vocab.ids_to_text(ids)
                        topk_texts.append(text)

                batch_generated_texts.append(topk_texts)

        return batch_generated_texts<|MERGE_RESOLUTION|>--- conflicted
+++ resolved
@@ -261,12 +261,8 @@
                             f_input[fi, fj] = id
                 else:
                     f_topks_length.append(1)
-<<<<<<< HEAD
-                print('topk_facts_text: {}'.format(topk_facts_text))
-=======
 
                 #  print('topk_facts_text: {}'.format(topk_facts_text))
->>>>>>> 7f2472b1
 
                 f_inputs.append(f_input)
                 f_inputs_length.append(f_input_length)
