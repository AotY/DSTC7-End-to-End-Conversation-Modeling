--- conflicted
+++ resolved
@@ -8,6 +8,7 @@
 import numpy as np
 
 from misc import es_helper
+from embedding.embedding_score import get_top_k_fact_average
 
 
 class Seq2seqDataSet:
@@ -113,7 +114,7 @@
         conversation_texts = []
         response_texts = []
 
-        batch_data = self._data_dict[task][self._indicator_dict[task]                                           : cur_indicator]
+        batch_data = self._data_dict[task][self._indicator_dict[task]: cur_indicator]
         for i, (conversation_ids, response_ids) in enumerate(batch_data):
             if not bool(response_ids) or not bool(conversation_ids):
                 continue
@@ -331,10 +332,7 @@
 
             # load top_k facts
             top_k_facts_embedded_mean, top_k_fact_texts, top_k_indices_list = self.top_k_facts_embedded_mean_dict(hash_value)
-<<<<<<< HEAD
-=======
-
->>>>>>> 403e56ab
+
             facts_inputs[i] = top_k_facts_embedded_mean
             facts_texts.append(top_k_fact_texts)
 
