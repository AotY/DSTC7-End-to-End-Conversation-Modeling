--- conflicted
+++ resolved
@@ -18,9 +18,5 @@
     --negative 7 \
     --epochs 7 \
     --model_name knowledge_grounded
-<<<<<<< HEAD
-
-=======
->>>>>>> 38ee2d24
 
 /