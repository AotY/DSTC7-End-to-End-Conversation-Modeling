--- conflicted
+++ resolved
@@ -165,7 +165,7 @@
     def forward(self,
                 h_inputs,
                 h_turns_length,
-                h_inputs_lengths,
+                h_inputs_length,
                 h_inputs_position,
                 decoder_inputs,
                 f_inputs,
@@ -177,7 +177,7 @@
         input:
             h_inputs: # [max_len, batch_size, turn_num]
             h_turns_length: [batch_size]
-            h_inputs_lengths: [batch_size, turn_num]
+            h_inputs_length: [batch_size, turn_num]
 
             decoder_inputs: [r_max_len, batch_size], first step: [sos * batch_size]
 
@@ -187,7 +187,7 @@
         h_encoder_outputs, h_encoder_hidden_state, h_decoder_lengths = self.h_forward(
             h_inputs,
             h_turns_length,
-            h_inputs_lengths,
+            h_inputs_length,
             h_inputs_position,
             batch_size
         )
@@ -238,7 +238,7 @@
     def evaluate(self,
                  h_inputs,
                  h_turns_length,
-                 h_inputs_lengths,
+                 h_inputs_length,
                  h_inputs_position,
                  decoder_input,
                  f_inputs,
@@ -252,7 +252,7 @@
         h_encoder_outputs, h_encoder_hidden_state, h_decoder_lengths = self.h_forward(
             h_inputs,
             h_turns_length,
-            h_inputs_lengths,
+            h_inputs_length,
             h_inputs_position,
             batch_size
         )
@@ -290,7 +290,7 @@
     def decode(self,
                h_inputs,
                h_turns_length,
-               h_inputs_lengths,
+               h_inputs_length,
                h_inputs_position,
                decoder_input,
                f_inputs,
@@ -305,7 +305,7 @@
         h_encoder_outputs, h_encoder_hidden_state, h_decoder_lengths = self.h_forward(
             h_inputs,
             h_turns_length,
-            h_inputs_lengths,
+            h_inputs_length,
             h_inputs_position,
             batch_size
         )
@@ -350,7 +350,7 @@
         beam_outputs = beam_decode(
             self.decoder,
             h_encoder_outputs,
-            h_encoder_inputs_length,
+            h_inputs_length,
             decoder_hidden_state,
             input,
             batch_size,
@@ -367,19 +367,19 @@
     def h_forward(self,
                   h_inputs,
                   h_turns_length,
-                  h_inputs_lengths,
+                  h_inputs_length,
                   h_inputs_position,
                   batch_size):
         """history forward
         Args:
             h_inputs: # [max_len, batch_size, turn_num]
             h_turns_length: [batch_size]
-            h_inputs_lengths: [batch_size, turn_num]
+            h_inputs_length: [batch_size, turn_num]
         turn_type:
         """
         if self.turn_type == 'concat' or self.turn_type == 'none':
             inputs = h_inputs[:, :, 0] # [max_len, batch_size]
-            inputs_length = h_inputs_lengths[:, 0]
+            inputs_length = h_inputs_length[:, 0]
 
             # [max_len, batch_size, hidden_size]
             outputs, hidden_state = self.simple_encoder(inputs, inputs_length)
@@ -394,7 +394,7 @@
                     outputs = self.transformer_encoder(inputs, inputs_position)
                     print('transformer: ', outputs.shape)
                 else:
-                    inputs_length = h_inputs_lengths[:, ti] # [batch_size]
+                    inputs_length = h_inputs_length[:, ti] # [batch_size]
                     # [max_len, batch_size, hidden_size] , [num_layers * bidirection_num, batch_size, hidden_size]
                     outputs, hidden_state = self.simple_encoder(inputs, inputs_length)
                 stack_outputs.append(outputs[-1].unsqueeze(0))
@@ -407,15 +407,11 @@
                 return self.c_concat_linear(c_concat_outputs), None, None # [1, batch_size, hidden_size]
             elif self.turn_type == 'sequential':
                 stack_outputs = torch.cat(stack_outputs, dim=0) # [turn_num, batch_size, hidden_size]
-                session_outputs, session_hidden_state = self.session_encoder(stack_outputs, h_inputs_lengths) # [1, batch_size, hidden_size]
-<<<<<<< HEAD
-                return session_outputs[1].unsqueeze(0), session_hidden_state, h_turns_length
-=======
-                return session_outputs[-1].unsqueeze(0), session_hidden_state, h_turn_lengths
->>>>>>> 44e2e00e
+                session_outputs, session_hidden_state = self.session_encoder(stack_outputs, h_inputs_length) # [1, batch_size, hidden_size]
+                return session_outputs[-1].unsqueeze(0), session_hidden_state, h_turns_length
             elif self.turn_type == 'weight':
                 stack_outputs = torch.cat(stack_outputs, dim=0) # [turn_num, batch_size, hidden_size]
-                session_outputs, session_hidden_state = self.session_encoder(stack_outputs, h_inputs_lengths) # [1, batch_size, hidden_size]
+                session_outputs, session_hidden_state = self.session_encoder(stack_outputs, h_inputs_length) # [1, batch_size, hidden_size]
                 return session_outputs, session_hidden_state, h_turns_length
             elif self.turn_type == 'hran':
                 # TODO self attention
