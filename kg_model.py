# -*- coding: utf-8 -*-

import random
import torch
import torch.nn as nn

from modules.cnn_encoder import CNNEncoder
from modules.normal_encoder import NormalEncoder
from modules.self_attn import SelfAttentive
from modules.session_encoder import SessionEncoder
from modules.reduce_state import ReduceState
from modules.luong_attn_decoder import LuongAttnDecoder
from modules.utils import init_linear_wt, init_wt_normal
from modules.beam import Beam

import modules.transformer.models as transformer_models

"""
KGModel
"""

class KGModel(nn.Module):
    '''
    generating responses on both conversation history and external "facts", allowing the model
    to be versatile and applicable in an open-domain setting.
    '''

    def __init__(self,
                 config,
                 vocab,
                 device='cuda',
                 pre_trained_weight=None):
        super(KGModel, self).__init__()

        self.config = config
        self.vocab = vocab
        self.device = device

        self.teacher_forcing_ratio = config.teacher_forcing_ratio
        self.forward_step = 0

        if pre_trained_weight is not None:
            self.encoder_embedding = nn.Embedding.from_pretrained(pre_trained_weight)
            self.encoder_embedding.padding_idx = vocab.padid
        else:
            self.encoder_embedding = nn.Embedding(
                config.vocab_size,
                config.embedding_size,
                vocab.padid
            )
            init_wt_normal(self.encoder_embedding.weight,
                           self.encoder_embedding.embedding_dim)


        # h_encoder
        if config.turn_type == 'transformer':
            self.h_encoder = transformer_models.Encoder(
                config.c_max_len,
                self.encoder_embedding,
                num_layers=6,
                num_head=8,
                k_dim=64,
                v_dim=64,
                model_dim=config.hidden_size,
                inner_dim=1024,
                padid=vocab.padid,
                dropout=config.dropout
            )
        elif config.turn_type == 'self_attn':
            self.h_encoder = SelfAttentive(
                config,
                self.encoder_embedding
            )
        else:
            self.h_encoder = NormalEncoder(
                config,
                self.encoder_embedding,
            )

        self.f_encoder = NormalEncoder(
            config,
            self.encoder_embedding,
        )

<<<<<<< HEAD
        #  self.f_encoder = CNNEncoder(
=======
        #  self.cnn_encoder = CNNEncoder(
>>>>>>> e336740d
            #  config,
            #  self.encoder_embedding
        #  )

        if config.turn_type != 'none' or config.turn_type != 'concat':
            if config.turn_type == 'c_concat':
                self.c_concat_linear = nn.Linear(config.hidden_size * config.turn_num, config.hidden_size)
                init_linear_wt(self.c_concat_linear)
            elif config.turn_type in ['sequential', 'weight', 'transformer', 'self_attn']:
                self.session_encoder = SessionEncoder(config)

        # encoder hidden_state -> decoder hidden_state
        self.reduce_state = ReduceState(config.rnn_type)

        if config.share_embedding:
            decoder_embedding = self.encoder_embedding
        else:
            decoder_embedding = nn.Embedding(
                config.vocab_size,
                config.embedding_size,
                vocab.padid
            )
            init_wt_normal(decoder_embedding.weight, config.embedding_size)

        self.decoder = LuongAttnDecoder(config, decoder_embedding)

    def forward(self,
                h_inputs,
                h_turns_length,
                h_inputs_length,
                h_inputs_position,
                decoder_inputs,
                decoder_inputs_length,
                f_inputs,
                f_inputs_length,
                f_topks_length):
        '''
        input:
            h_inputs: # [turn_num, max_len, batch_size]
            h_inputs_length: [turn_num, batch_size]
            h_turns_length: [batch_size]

            decoder_inputs: [r_max_len, batch_size], first step: [sos * batch_size]

            f_inputs: [f_max_len, batch_size, topk]
            f_inputs_length: [f_max_len, batch_size, topk]
            f_topks_length: [batch_size]
            f_embedded_inputs_length: [batch_size]
        '''

        h_encoder_outputs, h_encoder_hidden_state, h_encoder_lengths = self.h_forward(
            h_inputs,
            h_turns_length,
            h_inputs_length,
            h_inputs_position,
        )

        if h_encoder_hidden_state is None:
            decoder_hidden_state = h_encoder_outputs[-1].unsqueeze(
                0).repeat(self.config.decoder_num_layers, 1, 1)
        else:
            decoder_hidden_state = self.reduce_state(h_encoder_hidden_state)

        # fact encoder
        f_encoder_outputs, f_encoder_lengths = None, f_topks_length
        if self.config.model_type == 'kg':
            """
            f_encoder_outputs = self.f_forward(
                f_inputs,
                f_inputs_length,
                f_topks_length,
            )
            decoder_hidden_state += f_encoder_hidden_state
            """
            #  f_encoder_outputs = self.f_embedding_forward(f_inputs)
            f_encoder_outputs = self.f_forward(f_inputs, f_inputs_length)

        # decoder
        decoder_outputs = []
        decoder_output = None
        self.update_teacher_forcing_ratio()
        for i in range(0, self.config.r_max_len):
            if i == 0:
                decoder_input = decoder_inputs[i].view(1, -1)
            else:
                use_teacher_forcing = True if random.random() < self.teacher_forcing_ratio else False
                if use_teacher_forcing:
                    decoder_input = decoder_inputs[i].view(1, -1)
                else:
                    decoder_input = torch.argmax(
                        decoder_output, dim=2).detach().view(1, -1)

            decoder_output, decoder_hidden_state, _ = self.decoder(decoder_input,
                                                                   decoder_hidden_state,
                                                                   h_encoder_outputs,
                                                                   h_encoder_lengths,
                                                                   f_encoder_outputs,
                                                                   f_encoder_lengths)

            decoder_outputs.append(decoder_output)

        decoder_outputs = torch.cat(decoder_outputs, dim=0)
        return decoder_outputs

    def update_teacher_forcing_ratio(self, eplison=0.0001, min_t=0.2):
        self.forward_step += 1
        update_t = self.teacher_forcing_ratio - \
            eplison * (self.forward_step * eplison)
        self.teacher_forcing_ratio = max(update_t, min_t)

    '''evaluate'''

    def evaluate(self,
                 h_inputs,
                 h_turns_length,
                 h_inputs_length,
                 h_inputs_position,
                 f_inputs,
                 f_inputs_length,
                 f_topks_length):
        '''
        h_inputs: # [turn_num, max_len, batch_size]
        h_inputs_length: [turn_num, batch_size]
        h_turns_length: [batch_size]
        c_encoder_inputs: [seq_len, batch_size], maybe [r_max_len, 1]
        decoder_input: [1, batch_size], maybe: [sos * 1]
        '''
        h_encoder_outputs, h_encoder_hidden_state, h_encoder_lengths = self.h_forward(
            h_inputs,
            h_turns_length,
            h_inputs_length,
            h_inputs_position,
        )

        if h_encoder_hidden_state is None:
            decoder_hidden_state = h_encoder_outputs[-1].unsqueeze(
                0).repeat(self.config.decoder_num_layers, 1, 1)
        else:
            decoder_hidden_state = self.reduce_state(h_encoder_hidden_state)

        # fact encoder
        f_encoder_outputs, f_encoder_lengths = None, f_topks_length
        if self.config.model_type == 'kg':
            """
            f_encoder_outputs = self.f_forward(
                f_inputs,
                f_inputs_length,
                f_topks_length,
            )
            decoder_hidden_state += f_encoder_hidden_state
            """
            #  f_encoder_outputs = self.f_embedding_forward(f_inputs)
            f_encoder_outputs = self.f_forward(f_inputs, f_inputs_length)

        # decoder
        decoder_outputs = []
        decoder_input = torch.ones((1, self.config.batch_size), dtype=torch.long, device=self.device) * self.vocab.sosid
        for i in range(self.config.r_max_len):
            decoder_output, decoder_hidden_state, _ = self.decoder(decoder_input,
                                                                   decoder_hidden_state,
                                                                   h_encoder_outputs,
                                                                   h_encoder_lengths,
                                                                   f_encoder_outputs,
                                                                   f_encoder_lengths)

            decoder_input = torch.argmax(decoder_output, dim=2).detach()  # [1, batch_size]
            decoder_outputs.append(decoder_output)

        decoder_outputs = torch.cat(decoder_outputs, dim=0)

        return decoder_outputs

    '''decode'''

    def decode(self,
               h_inputs,
               h_turns_length,
               h_inputs_length,
               h_inputs_position,
               f_inputs,
               f_inputs_length,
               f_topks_length):

        h_encoder_outputs, h_encoder_hidden_state, h_encoder_lengths = self.h_forward(
            h_inputs,
            h_turns_length,
            h_inputs_length,
            h_inputs_position,
        )

        if h_encoder_hidden_state is None:
            decoder_hidden_state = h_encoder_outputs[-1].unsqueeze(
                0).repeat(self.config.decoder_num_layers, 1, 1)
        else:
            decoder_hidden_state = self.reduce_state(h_encoder_hidden_state)

        # f encoder
        f_encoder_outputs, f_encoder_lengths = None, f_topks_length
        if self.config.model_type == 'kg':
            """
            f_encoder_outputs = self.f_forward(
                f_inputs,
                f_inputs_length,
                f_topks_length,
            )
            decoder_hidden_state += f_encoder_hidden_state
            """
            #  f_encoder_outputs = self.f_embedding_forward(f_inputs)
            f_encoder_outputs = self.f_forward(f_inputs, f_inputs_length)

        # decoder
        beam_outputs, beam_score, beam_length = self.beam_decode(
            decoder_hidden_state,
            h_encoder_outputs,
            h_encoder_lengths,
            f_encoder_outputs,
            f_encoder_lengths
        )

        greedy_outputs = self.greedy_decode(
            decoder_hidden_state,
                                            h_encoder_outputs,
                                            h_encoder_lengths,
                                            f_encoder_outputs,
                                            f_encoder_lengths
        )

        return greedy_outputs, beam_outputs, beam_length

    def greedy_decode(self,
                      hidden_state,
                      h_encoder_outputs,
                      h_encoder_lengths,
                      f_encoder_outputs,
                      f_encoder_lengths):

        greedy_outputs = []
        input = torch.ones((1, self.config.batch_size), dtype=torch.long, device=self.device) * self.vocab.sosid
        for i in range(self.config.r_max_len):
            output, hidden_state, _ = self.decoder(input,
                                                    hidden_state,
                                                    h_encoder_outputs,
                                                    h_encoder_lengths,
                                                    f_encoder_outputs,
                                                    f_encoder_lengths)

            input = torch.argmax(output, dim=2).detach().view(1, -1)  # [1, batch_size]
            greedy_outputs.append(input)

            if input[0][0].item() == self.vocab.eosid:
                break

        # [len, batch_size]  -> [batch_size, len]
        greedy_outputs = torch.cat(greedy_outputs, dim=0).transpose(0, 1)

        return greedy_outputs

    def beam_decode(self,
                    hidden_state=None,
                    h_encoder_outputs=None,
                    h_encoder_lengths=None,
                    f_encoder_outputs=None,
                    f_encoder_lengths=None):
        '''
        Args:
            hidden_state : [num_layers, batch_size, hidden_size] (optional)
            h_encoder_outputs : [max_len, batch_size, hidden_size]
            h_encoder_lengths : [batch_size] (optional)

        Return:
            prediction: [batch_size, beam, max_len]
        '''
        batch_size, beam_size = self.config.batch_size, self.config.beam_size
        # [1, batch_size x beam_size]
        input = torch.ones(batch_size * beam_size,
                           dtype=torch.long, device=self.device) * self.vocab.sosid

        # [num_layers, batch_size x beam_size, hidden_size]
        hidden_state = hidden_state.repeat(1, beam_size, 1)

        if h_encoder_outputs is not None:
            h_encoder_outputs = h_encoder_outputs.repeat(1, beam_size, 1)
            h_encoder_lengths = h_encoder_lengths.repeat(beam_size)

        if f_encoder_outputs is not None:
            f_encoder_outputs = f_encoder_outputs.repeat(1, beam_size, 1)
            f_encoder_lengths = f_encoder_lengths.repeat(beam_size)

        # [batch_size] [0, beam_size * 1, ..., beam_size * (batch_size - 1)]
        batch_position = torch.arange(0, batch_size, dtype=torch.long, device=self.device) * beam_size

        score = torch.ones(batch_size * beam_size, device=self.device) * -float('inf')
        score.index_fill_(0, torch.arange(0, batch_size, dtype=torch.long, device=self.device) * beam_size, 0.0)

        # Initialize Beam that stores decisions for backtracking
        beam = Beam(
            batch_size,
            self.config.beam_size,
            self.config.r_max_len,
            batch_position,
            self.vocab.eosid
        )

        for i in range(self.config.r_max_len):
            output, hidden_state, _ = self.decoder(input.unsqueeze(0).contiguous(),
                                                   hidden_state,
                                                   h_encoder_outputs,
                                                   h_encoder_lengths,
                                                   f_encoder_outputs,
                                                   f_encoder_lengths)

            # output: [1, batch_size * beam_size, vocab_size]
            # -> [batch_size * beam_size, vocab_size]
            log_prob = output[0]
            print('log_prob: ', log_prob.shape)

            # score: [batch_size * beam_size, vocab_size]
            score = score.view(-1, 1) + log_prob

            # score [batch_size, beam_size]
            score, top_k_idx = score.view(batch_size, -1).topk(beam_size, dim=1)

            # input: [batch_size x beam_size]
            input = (top_k_idx % self.config.vocab_size).view(-1)

            # beam_idx: [batch_size, beam_size]
            beam_idx = top_k_idx / self.config.vocab_size  # [batch_size, beam_size]

            # top_k_pointer: [batch_size * beam_size]
            top_k_pointer = (beam_idx + batch_position.unsqueeze(1)).view(-1)

            # [num_layers, batch_size * beam_size, hidden_size]
            hidden_state = hidden_state.index_select(1, top_k_pointer)

            # Update sequence scores at beam
            beam.update(score.clone(), top_k_pointer, input)

            # Erase scores for EOS so that they are not expanded
            # [batch_size, beam_size]
            eos_idx = input.data.eq(self.vocab.eosid).view(batch_size, beam_size)

            if eos_idx.nonzero().dim() > 0:
                score.data.masked_fill_(eos_idx, -float('inf'))

        prediction, final_score, length = beam.backtrack()

        return prediction, final_score, length

    def h_forward(self,
                  h_inputs,
                  h_turns_length,
                  h_inputs_length,
                  h_inputs_position):
        """history forward
        Args:
            h_inputs: # [turn_num, max_len, batch_size]
            h_inputs_length: [turn_num, batch_size]
            h_turns_length: [batch_size]
        turn_type:
        """
        if self.config.turn_type == 'concat' or self.config.turn_type == 'none':
            inputs = h_inputs[0, :, :]  # [max_len, batch_size]
            inputs_length = h_inputs_length[0, :]

            # [max_len, batch_size, hidden_size]
            outputs, hidden_state = self.h_encoder(inputs, inputs_length)
            return outputs, hidden_state, inputs_length
        else:
            stack_outputs = list()
            for ti in range(self.config.turn_num):
                inputs = h_inputs[ti, :, :]  # [max_len, batch_size]
                if self.config.turn_type == 'transformer':
                    inputs_position = h_inputs_position[ti, :, :] # [max_len, batch_size]
                    outputs = self.h_encoder(inputs.transpose(0, 1), inputs_position.transpose(0, 1))
                    # [batch_size, max_len, hidden_size]
                    outputs = outputs.transpose(0, 1)
                elif self.config.turn_type == 'self_attn':
                    inputs_length = h_inputs_length[ti, :]  # [batch_size]
                    outputs, hidden_state = self.h_encoder(inputs, inputs_length)
                    outputs = outputs.unsqueeze(0) # [1, batch_size, hidden_size]
                else:
                    inputs_length = h_inputs_length[ti, :]  # [batch_size]
                    outputs, hidden_state = self.h_encoder(inputs, inputs_length)

                stack_outputs.append(outputs[-1].unsqueeze(0))

            if self.config.turn_type == 'sum':
                # [turn_num, batch_size, hidden_size]
                stack_outputs = torch.cat(stack_outputs, dim=0)
                # [1, batch_size, hidden_size]
                return stack_outputs.sum(dim=0).unsqueeze(0), None, None
            elif self.config.turn_type == 'c_concat':
                # [1, hidden_size * turn_num]
                c_concat_outputs = torch.cat(stack_outputs, dim=2)
                # [1, batch_size, hidden_size]
                return self.c_concat_linear(c_concat_outputs), None, None
            elif self.config.turn_type == 'sequential':
                # [turn_num, batch_size, hidden_size]
                stack_outputs = torch.cat(stack_outputs, dim=0)
                session_outputs, session_hidden_state = self.session_encoder(
                    stack_outputs, h_turns_length)  # [1, batch_size, hidden_size]
                return session_outputs[-1].unsqueeze(0), session_hidden_state, h_turns_length
            elif self.config.turn_type == 'weight':
                # [turn_num, batch_size, hidden_size]
                stack_outputs = torch.cat(stack_outputs, dim=0)
                session_outputs, session_hidden_state = self.session_encoder(
                    stack_outputs, h_turns_length)  # [1, batch_size, hidden_size]
                return session_outputs, session_hidden_state, h_turns_length
            elif self.config.turn_type == 'transformer':
                # [turn_num, batch_size, hidden_size]
                stack_outputs = torch.cat(stack_outputs, dim=0)
                session_outputs, session_hidden_state = self.session_encoder(
                    stack_outputs, h_turns_length)  # [1, batch_size, hidden_size]
                return session_outputs, session_hidden_state, h_turns_length
            elif self.config.turn_type == 'self_attn':
                # [turn_num, batch_size, hidden_size]
                stack_outputs = torch.cat(stack_outputs, dim=0)
                # session_hidden_state: [num_layers, batch_size, hidden_size]
                session_outputs, session_hidden_state = self.session_encoder(stack_outputs, h_turns_length)
                return session_outputs, session_hidden_state, h_turns_length

    def f_forward(self,
                  f_inputs,
                  f_inputs_length,
                  f_topks_length=None):
        """
        Args:
            -f_inputs: [topk, max_len, batch_size]
            -f_inputs_length: [topk, batch_size]
            -f_topks_length: [batch_size]
            -hidden_state: [num_layers, batch_size, hidden_size]
        """
        f_outputs = list()
        for i in range(f_inputs.size(0)):
            f_input = f_inputs[i, :, :]  # [max_len, batch_size]
            f_input_length = f_inputs_length[i, :]  # [batch_size]

            outputs, hidden_state = self.normal_encoder(f_input, f_input_length)

            """
            outputs, hidden_state = self.self_attn_encoder(f_input, f_input_length)
            outputs = outputs.unsqueeze(0) # [1, batch_size, hidden_size]
            """

            """
            # outputs: [hidden_size, batch_size, max_len]
            _, outputs, _ = self.f_encoder(f_input, f_input_length)
            #  print('outputs: ', outputs.shape)
            outputs = outputs.permute(2, 1, 0)
            """

            output = outputs[-1]
            f_outputs.append(output)

        # [topk, batch_size, hidden_size]
        f_outputs = torch.stack(f_outputs, dim=0)
        return f_outputs

    def f_embedding_forward(self, f_inputs):
        """
        f_inputs: [topk, max_len, batch_size]
        f_inputs_length: [topk, batch_size]
        f_topks_length: [batch_size]
        ignore padding_idx
        """
        f_embedded = list()  # [topk, batch_size, embedding_size]
        for i in range(f_inputs.size(0)):
            batch_embedded = list()
            for j in range(f_inputs.size(2)):
                ids = f_inputs[i, :, j].contiguous()  # [max_len]
                nonzero_count = ids.nonzero().numel()
                embedded = self.encoder_embedding(ids)
                embedded = embedded.sum(dim=0)
                if nonzero_count != 0:
                    embedded = embedded / nonzero_count  # [embedding_size]

                batch_embedded.append(embedded)

            # [batch_size, embedding_size]
            batch_embedded = torch.stack(batch_embedded, dim=0)

            f_embedded.append(batch_embedded)

        # [topk, batch_size, embedding_size]
        f_embedded = torch.stack(f_embedded, dim=0)

        return f_embedded<|MERGE_RESOLUTION|>--- conflicted
+++ resolved
@@ -77,16 +77,17 @@
                 self.encoder_embedding,
             )
 
-        self.f_encoder = NormalEncoder(
+        #  self.f_encoder = NormalEncoder(
+            #  config,
+            #  self.encoder_embedding,
+        #  )
+
+        self.h_encoder = SelfAttentive(
             config,
             self.encoder_embedding,
         )
 
-<<<<<<< HEAD
-        #  self.f_encoder = CNNEncoder(
-=======
         #  self.cnn_encoder = CNNEncoder(
->>>>>>> e336740d
             #  config,
             #  self.encoder_embedding
         #  )
@@ -524,12 +525,10 @@
             f_input = f_inputs[i, :, :]  # [max_len, batch_size]
             f_input_length = f_inputs_length[i, :]  # [batch_size]
 
-            outputs, hidden_state = self.normal_encoder(f_input, f_input_length)
-
-            """
-            outputs, hidden_state = self.self_attn_encoder(f_input, f_input_length)
+            #  outputs, hidden_state = self.f_encoder(f_input, f_input_length)
+
+            outputs, hidden_state = self.f_encoder(f_input, f_input_length)
             outputs = outputs.unsqueeze(0) # [1, batch_size, hidden_size]
-            """
 
             """
             # outputs: [hidden_size, batch_size, max_len]
